from flask import session, render_template, request, redirect, url_for, flash, jsonify
from flask_login import current_user
from sqlalchemy import func, extract, and_, text
from datetime import datetime, date, time, timedelta
import calendar
import os
import time as pytime
import subprocess
from werkzeug.utils import secure_filename
import pytz

from app import app, db
from core.auth import require_login, require_role, create_default_users
from core.models import (Employee, Payroll, PayrollConfiguration, Attendance, Leave, Claim, Appraisal,
                     ComplianceReport, User, Role, Department, WorkingHours, WorkSchedule,
                     Company, Tenant, EmployeeBankInfo, EmployeeDocument, TenantPaymentConfig, TenantDocument, Designation,
                     Organization, OTDailySummary, EmployeeGroup, UserCompanyAccess)
from sqlalchemy import tuple_
from core.forms import LoginForm, RegisterForm
from flask_login import login_user, logout_user
from services.singapore_payroll import SingaporePayrollCalculator
from core.utils import (export_to_csv, format_currency, format_date, parse_date,
                   validate_nric, generate_employee_id, check_permission,
                   mobile_optimized_pagination, get_current_month_dates, get_employee_local_time)
from core.constants import DEFAULT_USER_PASSWORD
from services.attendance_service import AttendanceService

# Helper to validate image extension
def _allowed_image(filename: str) -> bool:
    if not filename or '.' not in filename:
        return False
    ext = filename.rsplit('.', 1)[1].lower()
    return ext in app.config.get('ALLOWED_IMAGE_EXTENSIONS', set())

def get_current_user_tenant_id():
    """Get current user's tenant ID for multi-tenant filtering"""
    # Prioritize Tenant from Employee Profile
    if current_user and hasattr(current_user, 'employee_profile') and current_user.employee_profile:
        if current_user.employee_profile.company and current_user.employee_profile.company.tenant_id:
            return current_user.employee_profile.company.tenant_id

    # Fallback to Organization
    if current_user and current_user.organization:
        return current_user.organization.tenant_id
    return None

def get_overtime_groups(tenant_id=None):
    """
    Get available overtime groups from current tenant configuration.
    If 'By Group' calculation is enabled, use the configured group type.
    Otherwise fall back to defaults.
    """
    if not tenant_id:
        tenant_id = get_current_user_tenant_id()
    
    if not tenant_id:
        return ["Group 1", "Group 2", "Group 3"]
        
    try:
        from core.models import TenantConfiguration
        config = TenantConfiguration.query.filter_by(tenant_id=tenant_id).first()
        if config and config.overtime_calculation_method == 'By Group' and config.overtime_group_type:
            # If multiple groups were stored as comma-separated values
            if ',' in config.overtime_group_type:
                return [g.strip() for g in config.overtime_group_type.split(',')]
            return [config.overtime_group_type]
    except Exception as e:
        print(f"Error fetching overtime groups: {e}")
        
    return ["Group 1", "Group 2", "Group 3"]

# Initialize payroll calculator
payroll_calc = SingaporePayrollCalculator()


@app.route('/health')
def health_check():
    """Health check endpoint for deployment monitoring"""
    try:
        # Simple database connectivity check
        db.session.execute(text('SELECT 1'))
        return {'status': 'healthy', 'database': 'connected'}, 200
    except Exception as e:
        return {'status': 'unhealthy', 'error': str(e)}, 503

@app.route('/sw.js')
def serve_sw():
    """Serve service worker from root to ensure it has correct scope"""
    return app.send_static_file('sw.js')

@app.route('/manifest.json')
def serve_manifest():
    """Serve manifest from root"""

    return app.send_static_file('manifest.json')

# Create default users and master data on first run
def create_default_master_data():
    """Create default master data if it doesn't exist"""
    try:
        # Create default roles if none exist
        if Role.query.count() == 0:
            roles = [
                Role(name='Software Engineer', description='Develops and maintains software applications'),
                Role(name='Senior Developer', description='Senior software development role with leadership responsibilities'),
                Role(name='Team Lead', description='Leads development teams and manages projects'),
                Role(name='HR Manager', description='Manages human resources operations'),
                Role(name='Sales Executive', description='Responsible for sales activities and client relationships'),
                Role(name='Marketing Specialist', description='Handles marketing campaigns and brand management'),
                Role(name='Accountant', description='Manages financial records and accounting operations'),
                Role(name='Operations Manager', description='Oversees daily business operations'),
            ]
            for role in roles:
                db.session.add(role)

        # Create default departments if none exist
        if Department.query.count() == 0:
            departments = [
                Department(name='Information Technology', description='Software development and IT services'),
                Department(name='Human Resources', description='Employee relations and HR operations'),
                Department(name='Sales & Marketing', description='Sales and marketing activities'),
                Department(name='Finance & Accounting', description='Financial planning and accounting'),
                Department(name='Operations', description='Business operations and logistics'),
                Department(name='Administration', description='General administration and support'),
            ]
            for dept in departments:
                db.session.add(dept)

        # Create default working hours if none exist
        if WorkingHours.query.count() == 0:
            working_hours = [
                WorkingHours(name='Full-time Standard', hours_per_day=8.0, hours_per_week=40.0,
                           description='Standard full-time working hours'),
                WorkingHours(name='Part-time (Half Day)', hours_per_day=4.0, hours_per_week=20.0,
                           description='Half day part-time schedule'),
                WorkingHours(name='Extended Hours', hours_per_day=9.0, hours_per_week=45.0,
                           description='Extended working hours with overtime'),
                WorkingHours(name='Flexible Hours', hours_per_day=8.0, hours_per_week=40.0,
                           description='Flexible working arrangement'),
            ]
            for wh in working_hours:
                db.session.add(wh)

        # Create default work schedules if none exist
        if WorkSchedule.query.count() == 0:
            from datetime import time
            schedules = [
                WorkSchedule(name='Standard Hours', start_time=time(9, 0), end_time=time(18, 0),
                           break_duration=60, description='Standard 9-to-6 schedule'),
                WorkSchedule(name='Early Shift', start_time=time(7, 0), end_time=time(16, 0),
                           break_duration=60, description='Early morning shift'),
                WorkSchedule(name='Late Shift', start_time=time(14, 0), end_time=time(23, 0),
                           break_duration=60, description='Afternoon to evening shift'),
                WorkSchedule(name='Flexible Hours', start_time=time(8, 0), end_time=time(17, 0),
                           break_duration=60, description='Flexible timing schedule'),
            ]
            for schedule in schedules:
                db.session.add(schedule)

        db.session.commit()
        return True
    except Exception as e:
        print(f"Error creating master data: {e}")
        db.session.rollback()
        return False



def initialize_default_data():
    """Initialize default users and master data - call this after ensuring DB is ready"""
    try:
        with app.app_context():
            # Check if tables exist before trying to query them
            from sqlalchemy import inspect
            inspector = inspect(db.engine)
            tables = inspector.get_table_names()

            # Only proceed if the hrm_users table exists
            if 'hrm_users' not in tables:
                print("[WARNING] Database tables not yet created. Skipping default data initialization.")
                print("Run 'flask db upgrade' to create tables, then restart the application.")
                return

            if create_default_users():
                print("[OK] Default users created successfully!")
            if create_default_master_data():
                print("[OK] Default master data created successfully!")
    except Exception as e:
        print(f"[WARNING] Could not initialize default data: {e}")
        print("This is normal if the database is not yet set up or tables haven't been created.")

# Initialize database and data on startup (only if not skipped)
if os.environ.get('FLASK_SKIP_DB_INIT') != '1':
    # Initialize default data
    initialize_default_data()


@app.before_request
def make_session_permanent():
    session.permanent = True


@app.route('/')
def index():
    """Landing page and dashboard"""
    if not current_user.is_authenticated:
        return redirect(url_for('login'))

    user_role = current_user.role.name if current_user.role else None
    if user_role in ['Employee', 'User']:
        return redirect(url_for('attendance_mark'))

    return redirect(url_for('dashboard'))


@app.route('/login', methods=['GET', 'POST'])
def login():
    """User login"""
    if current_user.is_authenticated:
        user_role = current_user.role.name if current_user.role else None
        if user_role in ['Employee', 'User']:
            return redirect(url_for('attendance_mark'))
        return redirect(url_for('dashboard'))

    form = LoginForm()
    if form.validate_on_submit():
        user = User.query.filter_by(username=form.username.data).first()
        if user and user.check_password(form.password.data) and user.is_active:
            login_user(user)
            next_page = request.args.get('next')
            
            # Redirect Employee/User to attendance page instead of dashboard
            user_role = user.role.name if user.role else None
            if not next_page and user_role in ['Employee', 'User']:
                return redirect(url_for('attendance_mark'))
                
            return redirect(next_page) if next_page else redirect(
                url_for('dashboard'))
        else:
            flash('Invalid username or password', 'error')

    return render_template('auth/login.html', form=form, environment=os.environ.get('ENVIRONMENT', 'production'))


@app.route('/register', methods=['GET', 'POST'])
@require_role(['Super Admin', 'Admin'])
def register():
    """Register new user (Admin only)"""
    form = RegisterForm()
    if form.validate_on_submit():
        user = User()
        user.username = form.username.data
        user.email = form.email.data
        user.first_name = form.first_name.data
        user.last_name = form.last_name.data
        user_role_name = current_user.role.name if current_user.role else None
        user.role = form.role.data if user_role_name in [
            'Super Admin', 'Admin'
        ] else 'User'
        user.set_password(form.password.data)
        db.session.add(user)
        db.session.commit()
        flash(f'User {user.username} created successfully!', 'success')
        return redirect(url_for('user_management'))

    return render_template('auth/register.html', form=form)


@app.route('/logout')
def logout():
    """User logout - clears session without database access"""
    logout_user()
    return redirect(url_for('login'))


def render_super_admin_dashboard():
    """Render Super Admin specific dashboard with tenant metrics"""
    from sqlalchemy import func, extract
    from datetime import datetime, timedelta
    from dateutil.relativedelta import relativedelta

    # Get tenant statistics
    total_tenants = Tenant.query.count()
    active_tenants = Tenant.query.filter_by(is_active=True).count()

    # Get company statistics
    total_companies = Company.query.count()

    # Get user statistics
    total_users = User.query.count()
    active_users = User.query.filter_by(is_active=True).count()

    # Get users by company (top 10 companies)
    company_user_counts = db.session.query(
        Company.name,
        func.count(Employee.id).label('user_count')
    ).join(Employee, Company.id == Employee.company_id)\
     .group_by(Company.name)\
     .order_by(func.count(Employee.id).desc())\
     .limit(10).all()

    company_labels = [c[0] for c in company_user_counts]
    company_counts = [c[1] for c in company_user_counts]

    # Get payroll statistics (last 6 months)
    six_months_ago = datetime.now() - relativedelta(months=6)
    payslip_stats = db.session.query(
        extract('year', Payroll.pay_period_end).label('year'),
        extract('month', Payroll.pay_period_end).label('month'),
        func.count(Payroll.id).label('count')
    ).filter(Payroll.pay_period_end >= six_months_ago)\
     .group_by('year', 'month')\
     .order_by('year', 'month').all()

    payslip_months = []
    payslip_counts = []
    for stat in payslip_stats:
        month_name = datetime(int(stat.year), int(stat.month), 1).strftime('%b %Y')
        payslip_months.append(month_name)
        payslip_counts.append(stat.count)

    # Get current month payslips
    current_month_start = datetime.now().replace(day=1, hour=0, minute=0, second=0, microsecond=0)
    payslips_this_month = Payroll.query.filter(
        Payroll.pay_period_end >= current_month_start
    ).count()

    # Calculate revenue from payment configurations
    payment_configs = TenantPaymentConfig.query.all()
    monthly_revenue = float(sum(config.monthly_charges or 0 for config in payment_configs))
    quarterly_revenue = monthly_revenue * 3
    yearly_revenue = monthly_revenue * 12

    # Mock data for collected/pending (can be enhanced with actual payment tracking)
    collected_revenue = monthly_revenue * 0.7  # 70% collected
    quarterly_collected = quarterly_revenue * 0.7  # 70% collected
    yearly_collected = yearly_revenue * 0.7  # 70% collected
    pending_payments = monthly_revenue * 0.25  # 25% pending
    overdue_payments = monthly_revenue * 0.05  # 5% overdue

    # Get recent tenants with their stats
    recent_tenants = []
    tenants = Tenant.query.order_by(Tenant.created_at.desc()).limit(5).all()
    for tenant in tenants:
        company_count = Company.query.filter_by(tenant_id=tenant.id).count()
        user_count = db.session.query(func.count(Employee.id))\
            .join(Company, Employee.company_id == Company.id)\
            .filter(Company.tenant_id == tenant.id).scalar() or 0

        payment_config = TenantPaymentConfig.query.filter_by(tenant_id=tenant.id).first()
        payment_type = payment_config.payment_type if payment_config else None

        recent_tenants.append({
            'name': tenant.name,
            'code': tenant.code,
            'is_active': tenant.is_active,
            'company_count': company_count,
            'user_count': user_count,
            'payment_type': payment_type
        })

    # Recent activities
    recent_activities = [
        {
            'icon': 'sitemap',
            'icon_class': 'primary',
            'title': f'{active_tenants} Active Tenants',
            'description': f'Out of {total_tenants} total tenants'
        },
        {
            'icon': 'building',
            'icon_class': 'success',
            'title': f'{total_companies} Companies',
            'description': 'Across all tenants'
        },
        {
            'icon': 'users',
            'icon_class': 'info',
            'title': f'{active_users} Active Users',
            'description': f'Out of {total_users} total users'
        },
        {
            'icon': 'file-invoice-dollar',
            'icon_class': 'warning',
            'title': f'{payslips_this_month} Payslips',
            'description': 'Generated this month'
        }
    ]

    stats = {
        'total_tenants': total_tenants,
        'active_tenants': active_tenants,
        'total_companies': total_companies,
        'total_users': total_users,
        'active_users': active_users,
        'company_labels': company_labels,
        'company_user_counts': company_counts,
        'payslip_months': payslip_months,
        'payslip_counts': payslip_counts,
        'payslips_this_month': payslips_this_month,
        'monthly_revenue': monthly_revenue,
        'quarterly_revenue': quarterly_revenue,
        'quarterly_collected': quarterly_collected,
        'yearly_revenue': yearly_revenue,
        'yearly_collected': yearly_collected,
        'collected_revenue': collected_revenue,
        'pending_payments': pending_payments,
        'overdue_payments': overdue_payments
    }

    return render_template('super_admin_dashboard.html',
                         stats=stats,
                         recent_tenants=recent_tenants,
                         recent_activities=recent_activities)


@app.route('/dashboard')
@require_login
def dashboard():
    """Main dashboard with HR metrics - Routes to role-specific dashboards"""

    # Check user role and route to appropriate dashboard
    user_role_name = current_user.role.name if current_user.role else None

    if user_role_name == 'Super Admin':
        # Render Super Admin Dashboard
        return render_super_admin_dashboard()

    elif user_role_name in ['HR Manager', 'Tenant Admin']:
        # Route to HR Manager Dashboard (handles both HR Manager and Tenant Admin roles)
        from routes.routes_hr_manager import hr_manager_dashboard
        return hr_manager_dashboard()

    # Get basic statistics (for Employee and other roles)
    stats = {
        'total_employees': Employee.query.filter_by(is_active=True).count(),
        'pending_leaves': Leave.query.filter_by(status='Pending').count(),
        'pending_claims': Claim.query.filter_by(status='Pending').count(),
        'this_month_attendance': 0,
        # Placeholders for missing models/logic
        'absent_days': 0,
        'annual_leave_balance': 11,
        'sick_leave_balance': 9.5,
        'comp_off_balance': 0
    }

    # Get Next Leave for current user
    if hasattr(current_user, 'employee_profile') and current_user.employee_profile:
        next_leave = Leave.query.filter(
            Leave.employee_id == current_user.employee_profile.id,
            Leave.start_date >= date.today(),
            Leave.status == 'Approved'
        ).order_by(Leave.start_date).first()
        
        if next_leave:
            stats['next_leave_date'] = format_date(next_leave.start_date)
            stats['next_leave_type'] = next_leave.leave_type
    
    # Get Upcoming Holidays (Placeholder as Holiday model missing)
    upcoming_holidays = [
        {'name': 'Christmas', 'date': date(2025, 12, 25), 'day': 'Thursday'},
        {'name': 'New Year', 'date': date(2026, 1, 1), 'day': 'Thursday'}
    ]

    # Get Upcoming Birthdays
    upcoming_birthdays = []
    today = date.today()
    # Logic to find birthdays in next 30 days
    employees = Employee.query.filter(Employee.is_active == True).all()
    for emp in employees:
        if emp.date_of_birth:
            dob_this_year = emp.date_of_birth.replace(year=today.year)
            if dob_this_year < today:
                dob_this_year = dob_this_year.replace(year=today.year + 1)
            
            days_until = (dob_this_year - today).days
            if 0 <= days_until <= 30:
                upcoming_birthdays.append({
                    'name': f"{emp.first_name} {emp.last_name}",
                    'designation': emp.designation.name if emp.designation else 'Employee',
                    'location': emp.location or 'Office',
                    'phone': emp.phone,
                    'date': dob_this_year,
                    'is_today': days_until == 0
                })
    
    # Sort birthdays by date
    upcoming_birthdays.sort(key=lambda x: x['date'])

    # Get current month attendance rate
    start_date, end_date = get_current_month_dates()
    total_attendance_records = Attendance.query.filter(
        Attendance.date.between(start_date, end_date)).count()

    working_days = sum(1 for d in range((end_date - start_date).days + 1)
                       if (start_date + timedelta(d)).weekday() < 5)

    if working_days > 0:
        expected_records = stats['total_employees'] * working_days
        if expected_records > 0:
            stats['attendance_rate'] = round(
                (total_attendance_records / expected_records) * 100.0)
        else:
            stats['attendance_rate'] = 0
    else:
        stats['attendance_rate'] = 0

    # Recent activities based on role
    recent_activities = []

    if user_role_name in ['Admin']:
        # Recent leaves for approval
        recent_leaves = Leave.query.filter_by(status='Pending').order_by(
            Leave.created_at.desc()).limit(5).all()
        for leave in recent_leaves:
            recent_activities.append({
                'type': 'leave_request',
                'employee':
                f"{leave.employee.first_name} {leave.employee.last_name}",
                'details':
                f"{leave.leave_type} leave from {format_date(leave.start_date)}",
                'date': leave.created_at
            })

    elif user_role_name == 'Manager':
        # Team member activities
        team_leaves = Leave.query.join(Employee).filter(
            Employee.manager_id == current_user.employee_profile.id,
            Leave.status == 'Pending').order_by(
                Leave.created_at.desc()).limit(5).all()

        for leave in team_leaves:
            recent_activities.append({
                'type': 'team_leave',
                'employee':
                f"{leave.employee.first_name} {leave.employee.last_name}",
                'details': f"{leave.leave_type} leave request",
                'date': leave.created_at
            })

    else:  # Employee
        # Own recent activities
        if hasattr(current_user,
                   'employee_profile') and current_user.employee_profile:
            emp_id = current_user.employee_profile.id
            my_leaves = Leave.query.filter_by(employee_id=emp_id).order_by(
                Leave.created_at.desc()).limit(3).all()

            for leave in my_leaves:
                recent_activities.append({
                    'type': 'my_leave',
                    'details': f"{leave.leave_type} leave - {leave.status}",
                    'date': leave.created_at
                })

    # Get recent attendance record for current user
    recent_attendance = None
    if hasattr(current_user, 'employee_profile') and current_user.employee_profile:
        emp_id = current_user.employee_profile.id
        recent_attendance = Attendance.query.filter_by(employee_id=emp_id).order_by(
            Attendance.date.desc()).first()

    default_calendar_endpoint = 'leave_calendar' if 'leave_calendar' in app.view_functions else 'leave_request'
    leave_calendar_url = url_for(default_calendar_endpoint)

    return render_template('dashboard.html',
                           stats=stats,
                           recent_activities=recent_activities,
                           recent_attendance=recent_attendance,
                           upcoming_holidays=upcoming_holidays,
                           upcoming_birthdays=upcoming_birthdays,
                           moment=datetime.now,
                           leave_calendar_url=leave_calendar_url)


# Employee Management Routes
@app.route('/employees')
@require_login
def employee_list():
    """List all employees with search, pagination, and comprehensive filtering"""
    page = request.args.get('page', 1, type=int)
    per_page = request.args.get('per_page', 20, type=int)
    search = request.args.get('search', '', type=str)
    
    # Filter Parameters
    status = request.args.get('status', 'active', type=str).lower()
    department = request.args.get('department', '', type=str)
    designation_id = request.args.get('designation_id', '', type=str)
    employment_type = request.args.get('employment_type', '', type=str)
    company_id = request.args.get('company_id', '', type=str)
    
    sort_by = request.args.get('sort_by', 'first_name', type=str)
    sort_order = request.args.get('sort_order', 'asc', type=str)

    print("\n[DEBUG] === Employee List Request ===")
    print(f"[DEBUG] Args: page={page}, search={search}, status={status}, dept={department}, desig={designation_id}, type={employment_type}")

    # Join with Company and Tenant to get tenant_name and company_name
    query = db.session.query(
        Employee,
        Company.name.label('company_name'),
        Tenant.name.label('tenant_name')
    ).join(
        Company, Employee.company_id == Company.id
    ).outerjoin(
        Tenant, Company.tenant_id == Tenant.id
    )

    # 1. Status Filter (Default: Active)
    if status == 'active':
        query = query.filter(Employee.is_active == True)
    elif status == 'inactive':
        query = query.filter(Employee.is_active == False)
    # If status is 'all', apply no is_active filter

    # 2. Search Filter
    if search:
        query = query.filter(
            db.or_(Employee.first_name.ilike(f'%{search}%'),
                   Employee.last_name.ilike(f'%{search}%'),
                   Employee.employee_id.ilike(f'%{search}%'),
                   Employee.email.ilike(f'%{search}%'),
                   Company.name.ilike(f'%{search}%'),
                   Tenant.name.ilike(f'%{search}%')))

    # 3. specific Field Filters
    if department:
        query = query.filter(Employee.department == department)
    
    if designation_id and designation_id.isdigit():
        query = query.filter(Employee.designation_id == int(designation_id))

    if employment_type:
        query = query.filter(Employee.employment_type == employment_type)

    if company_id:
        try:
            query = query.filter(Employee.company_id == company_id)
        except Exception:
            pass # Invalid UUID

    # 4. Role-based Access Control
    if (current_user.role.name if current_user.role else None) == 'Manager' and hasattr(current_user, 'employee_profile'):
        query = query.filter(Employee.manager_id == current_user.employee_profile.id)

    user_role = current_user.role.name if current_user.role else None
    accessible_companies = []
    
    if user_role in ['HR Manager', 'Tenant Admin']:
        accessible_companies = current_user.get_accessible_companies()
        company_ids = [c.id for c in accessible_companies]
        query = query.filter(Employee.company_id.in_(company_ids))
    elif user_role in ['Super Admin', 'Admin']:
         # Admins can see all companies, but we fetch them for the filter dropdown
        accessible_companies = Company.query.filter_by(is_active=True).order_by(Company.name).all()

    # Sorting
    if sort_by == 'tenant_name':
        sort_column = Tenant.name
    elif sort_by == 'company_name':
        sort_column = Company.name
    elif sort_by == 'employee_id':
        sort_column = Employee.employee_id
    elif sort_by == 'designation':
        sort_column = Employee.designation_id
    elif sort_by == 'department':
        sort_column = Employee.department
    elif sort_by == 'employment_type':
         sort_column = Employee.employment_type
    elif sort_by == 'email':
         sort_column = Employee.email
    else:
        sort_column = Employee.first_name

    if sort_order == 'desc':
        sort_column = sort_column.desc()
    
    # Apply default secondary sort needed for consistent pagination
    query = query.order_by(sort_column, Employee.id)

    # Paginate the results
    pagination = query.paginate(page=page, per_page=per_page, error_out=False)

    # Extract employee objects with company and tenant names
    employees_data = []
    for item in pagination.items:
        employee = item[0]
        employee.company_name = item[1]
        employee.tenant_name = item[2]
        employees_data.append(employee)

    # Custom Pagination Wrapper
    class CustomPagination:
        def __init__(self, items, pagination):
            self.items = items
            self.page = pagination.page
            self.pages = pagination.pages
            self.total = pagination.total
            self.has_prev = pagination.has_prev
            self.has_next = pagination.has_next
            self.prev_num = pagination.prev_num
            self.next_num = pagination.next_num
            self.iter_pages = pagination.iter_pages

    employees = CustomPagination(employees_data, pagination)

    # --- Load Master Data for Filters ---
    
    # 1. Departments (From Master + Distinct Existing)
    # First get master departments
    master_depts = [d.name for d in Department.query.filter_by(is_active=True).order_by(Department.name).all()]
    # Then get any other departments currently in use (in case of legacy data)
    existing_depts_query = db.session.query(Employee.department).distinct().filter(Employee.department.isnot(None))
    if status == 'active':
        existing_depts_query = existing_depts_query.filter(Employee.is_active==True)
    existing_depts = [d[0] for d in existing_depts_query.all()]
    # Combine and unique
    all_departments = sorted(list(set(master_depts + existing_depts)))
    
    # 2. Designations
    all_designations = Designation.query.filter_by(is_active=True).order_by(Designation.name).all()
    
    # 3. Employment Types
    emp_types_query = db.session.query(Employee.employment_type).distinct().filter(Employee.employment_type.isnot(None))
    all_employment_types = [t[0] for t in emp_types_query.all()]
    
    # 4. Status Options
    status_options = [
        {'value': 'active', 'label': 'Active'},
        {'value': 'inactive', 'label': 'Inactive'},
        {'value': 'all', 'label': 'All Status'}
    ]

    return render_template('employees/list.html',
                           employees=employees,
                           search=search,
                           current_filters={
                               'status': status,
                               'department': department,
                               'designation_id': int(designation_id) if designation_id and designation_id.isdigit() else '',
                               'employment_type': employment_type,
                               'company_id': company_id
                           },
                           filter_options={
                               'departments': all_departments,
                               'designations': all_designations,
                               'companies': accessible_companies,
                               'employment_types': all_employment_types,
                               'status_options': status_options
                           },
                           sort_by=sort_by,
                           sort_order=sort_order,
                           per_page=per_page)


@app.route('/employees/add', methods=['GET', 'POST'])
@require_role(['Super Admin', 'Admin','HR Manager','Tenant Admin'])
def employee_add():
    # Get accessible companies (handles Super Admin, Tenant Admin, HR Manager scopes)
    all_companies = current_user.get_accessible_companies()
    companies = [c for c in all_companies if c.is_active]
    companies.sort(key=lambda x: x.name)

    # Load master data for all paths
    roles = Role.query.filter_by(is_active=True).order_by(Role.name).all()
    user_roles = Role.query.filter_by(is_active=True).order_by(Role.name).all()
    designations = Designation.query.filter_by(is_active=True).order_by(Designation.name).all()
    departments = Department.query.filter_by(is_active=True).order_by(Department.name).all()
    working_hours = WorkingHours.query.filter_by(is_active=True).order_by(WorkingHours.name).all()
    work_schedules = WorkSchedule.query.filter_by(is_active=True).order_by(WorkSchedule.name).all()
    managers = Employee.query.filter_by(is_active=True, is_manager=True).all()
    timezones = pytz.all_timezones
    leave_groups = EmployeeGroup.query.filter_by(is_active=True).all()
    # Determine tenant_id
    tenant_id = get_current_user_tenant_id()
    if not tenant_id and companies:
        # Fallback: use tenant from first accessible company if not explicitly set on user
        tenant_id = companies[0].tenant_id

    overtime_groups = get_overtime_groups(tenant_id)

    if request.method == 'POST':
        try:
            # Validate NRIC
            nric_raw = request.form.get('nric', '').strip().upper()
            nric = nric_raw if nric_raw else None
            if not validate_nric(nric):
                flash('Invalid NRIC format', 'error')
                return render_template('employees/form.html',
                                       form_data=request.form,
                                       roles=roles,
                                       user_roles=user_roles,
                                       designations=designations,
                                       departments=departments,
                                       working_hours=working_hours,
                                       work_schedules=work_schedules,
                                       managers=managers,
                                       companies=companies,
                                       timezones=timezones,
                                       leave_groups=leave_groups,
                                       overtime_groups=overtime_groups)

            # Check for duplicate NRIC
            if nric and Employee.query.filter_by(nric=nric).first():
                flash('Employee with this NRIC already exists', 'error')
                return render_template('employees/form.html',
                                       form_data=request.form,
                                       roles=roles,
                                       user_roles=user_roles,
                                       designations=designations,
                                       departments=departments,
                                       working_hours=working_hours,
                                       work_schedules=work_schedules,
                                       managers=managers,
                                       companies=companies,
                                       timezones=timezones,
                                       leave_groups=leave_groups,
                                       overtime_groups=overtime_groups)

            # Create new employee
            employee = Employee()
            # Organization is no longer used for employees
            # employee.organization_id = current_user.organization_id

            # Set company_id from form
            company_id = request.form.get('company_id')
            if company_id:
                employee.company_id = company_id

            # Get employee_id from form (auto-generated by frontend)
            # Format: <CompanyCode><ID> (e.g., ACME001)
            employee_id_from_form = request.form.get('employee_id', '').strip()
            if employee_id_from_form:
                employee.employee_id = employee_id_from_form
            else:
                # Fallback if employee_id not provided in form
                company = Company.query.get(company_id) if company_id else None
                company_code = company.code if company else 'EMP'
                employee.employee_id = generate_employee_id(company_code)

            employee.first_name = request.form.get('first_name')
            employee.last_name = request.form.get('last_name')
            email = request.form.get('email', '').strip()
            employee.email = email if email else None
            employee.phone = request.form.get('phone')
            employee.nric = nric
            employee.date_of_birth = parse_date(
                request.form.get('date_of_birth'))
            employee.gender = request.form.get('gender')
            employee.nationality = request.form.get('nationality')
            employee.address = request.form.get('address')
            employee.postal_code = request.form.get('postal_code')
            # Clean up department field
            dept_val = request.form.get('department')
            if dept_val:
                dept_val = dept_val.strip()
                # Validate it exists in master
                valid_dept = Department.query.filter_by(name=dept_val, is_active=True).first()
                if not valid_dept:
                    print(f"Warning: New Employee trying to save invalid department '{dept_val}'")
            
            employee.department = dept_val if dept_val else None
            # Position field removed - use designation_id instead
            employee.hire_date = parse_date(request.form.get('hire_date'))
            termination_date = request.form.get('termination_date')
            if termination_date:
                employee.termination_date = parse_date(termination_date)
            employee.employment_type = request.form.get('employment_type')
            employee.work_permit_type = request.form.get('work_permit_type')
            employee.timezone = request.form.get('timezone', 'UTC')
            employee.overtime_group_id = request.form.get('overtime_group_id')
            
            leave_group_id = request.form.get('employee_group_id')
            if leave_group_id:
                employee.employee_group_id = int(leave_group_id)

            work_permit_number = request.form.get('work_permit_number')
            if work_permit_number:
                employee.work_permit_number = work_permit_number

            work_permit_expiry = request.form.get('work_permit_expiry')
            if work_permit_expiry:
                employee.work_permit_expiry = parse_date(work_permit_expiry)

            # Handle certifications and pass renewals
            hazmat_expiry = request.form.get('hazmat_expiry')
            if hazmat_expiry:
                employee.hazmat_expiry = parse_date(hazmat_expiry)

            airport_pass_expiry = request.form.get('airport_pass_expiry')
            if airport_pass_expiry:
                employee.airport_pass_expiry = parse_date(airport_pass_expiry)

            psa_pass_number = request.form.get('psa_pass_number')
            if psa_pass_number:
                employee.psa_pass_number = psa_pass_number

            psa_pass_expiry = request.form.get('psa_pass_expiry')
            if psa_pass_expiry:
                employee.psa_pass_expiry = parse_date(psa_pass_expiry)

            employee.basic_salary = float(request.form.get('basic_salary') or 0)
            employee.allowances = float(request.form.get('allowances') or 0)
            
            employee_cpf_rate = request.form.get('employee_cpf_rate')
            employee.employee_cpf_rate = float(employee_cpf_rate) if employee_cpf_rate else 20.00
            
            employer_cpf_rate = request.form.get('employer_cpf_rate')
            employee.employer_cpf_rate = float(employer_cpf_rate) if employer_cpf_rate else 17.00

            hourly_rate = request.form.get('hourly_rate')
            if hourly_rate and hourly_rate.strip():
                employee.hourly_rate = float(hourly_rate)

            employee.cpf_account = request.form.get('cpf_account')
            employee.bank_name = request.form.get('bank_name')
            employee.bank_account = request.form.get('bank_account')
            employee.account_holder_name = request.form.get('account_holder_name')
            employee.swift_code = request.form.get('swift_code')
            employee.ifsc_code = request.form.get('ifsc_code')

            # Handle master data relationships
            designation_id = request.form.get('designation_id')
            if designation_id:
                employee.designation_id = int(designation_id)

            working_hours_id = request.form.get('working_hours_id')
            if working_hours_id:
                employee.working_hours_id = int(working_hours_id)

            work_schedule_id = request.form.get('work_schedule_id')
            if work_schedule_id:
                employee.work_schedule_id = int(work_schedule_id)

            manager_id = request.form.get('manager_id')
            if manager_id:
                employee.manager_id = int(manager_id)

            # Set manager flag
            employee.is_manager = bool(request.form.get('is_manager'))
            employee.is_active = bool(request.form.get('is_active'))

            # Handle profile image upload (optional)
            file = request.files.get('profile_image')
            if file and file.filename.strip():
                if not _allowed_image(file.filename):
                    return render_template('employees/form.html',
                                           form_data=request.form,
                                           roles=roles,
                                           user_roles=user_roles,
                                           designations=designations,
                                           departments=departments,
                                           working_hours=working_hours,
                                           work_schedules=work_schedules,
                                           managers=managers,
                                           companies=companies,
                                           timezones=timezones,
                                           leave_groups=leave_groups,
                                           overtime_groups=overtime_groups)

                # Save image with unique name based on employee_id and timestamp
                original = secure_filename(file.filename)
                ext = original.rsplit('.', 1)[1].lower()
                unique_name = f"{employee.employee_id}_{int(pytime.time())}.{ext}"
                save_path = os.path.join(app.config['UPLOAD_FOLDER'], unique_name)
                file.save(save_path)
                employee.profile_image_path = f"uploads/employees/{unique_name}"

            db.session.add(employee)
            db.session.commit()

            # Create user account for the new employee
            try:
                # Generate username from employee_id (case sensitive)
                username = employee.employee_id

                # Check if username already exists (should be unique)
                if User.query.filter_by(username=username).first():
                    raise ValueError(f"User account with username '{username}' already exists")

                # Create user account
                user = User()
                user.username = username
                user.email = employee.email
                user.first_name = employee.first_name
                user.last_name = employee.last_name
                
                # Handle email - required by DB but might be missing for employee
                if employee.email:
                    user.email = employee.email
                else:
                    # Auto-generate placeholder email to satisfy DB constraint
                    user.email = f"{username}@noemail.system"
                
                user.organization_id = current_user.organization_id

                # Get role from form selection
                user_role_id = request.form.get('user_role_id')
                if user_role_id:
                    user.role_id = int(user_role_id)
                else:
                    # Fallback: Get default role for new employees (try to find 'User' or 'Employee' role)
                    default_role = Role.query.filter(
                        (Role.name == 'User') | (Role.name == 'Employee')
                    ).filter_by(is_active=True).first()

                    if not default_role:
                        # If no default role found, get any active role
                        default_role = Role.query.filter_by(is_active=True).first()

                    if default_role:
                        user.role_id = default_role.id
                    else:
                        raise ValueError("No active roles found in the system. Please create roles first.")

                # Set default password for all new users
                user.set_password(DEFAULT_USER_PASSWORD)
                user.must_reset_password = True  # Force password change on first login

                db.session.add(user)
                db.session.commit()

                # Link employee to user account
                employee.user_id = user.id
                db.session.commit()
                
                # --- Auto-Sync Access Control ---
                # Automatically grant access to the selected company
                if company_id:
                    # Check if access already exists (shouldn't for new user, but good practice)
                    existing_access = UserCompanyAccess.query.filter_by(
                        user_id=user.id,
                        company_id=company_id
                    ).first()
                    
                    if not existing_access:
                        new_access = UserCompanyAccess(
                            user_id=user.id,
                            company_id=company_id,
                            created_at=datetime.now(),
                            modified_at=datetime.now()
                        )
                        db.session.add(new_access)
                        db.session.commit()
                        print(f"Auto-granted access to company {company_id} for user {username}")

                flash(f'Employee added successfully. Login credentials created - Username: {username}, Password: {DEFAULT_USER_PASSWORD}', 'success')

            except Exception as user_error:
                # Employee was created but user creation failed
                flash(f'Employee added successfully, but user account creation failed: {str(user_error)}. Please create manually.', 'warning')

            return redirect(url_for('employee_list'))

        except Exception as e:
            db.session.rollback()
            flash(f'Error adding employee: {str(e)}', 'error')
            return render_template('employees/form.html',
                                   form_data=request.form,
                                   roles=roles,
                                   user_roles=user_roles,
                                   designations=designations,
                                   departments=departments,
                                   working_hours=working_hours,
                                   work_schedules=work_schedules,
                                   managers=managers,
                                   companies=companies,
                                   timezones=timezones,
                                   leave_groups=leave_groups,
                                   overtime_groups=overtime_groups)

    return render_template('employees/form.html',
                           managers=managers,
                           roles=roles,
                           user_roles=user_roles,
                           designations=designations,
                           departments=departments,
                           working_hours=working_hours,
                           work_schedules=work_schedules,
                           companies=companies,
                           timezones=timezones,
                           leave_groups=leave_groups,
                           overtime_groups=overtime_groups)


@app.route('/employees/<int:employee_id>')
@require_login
def employee_view(employee_id):
    """View employee details"""
    employee = Employee.query.get_or_404(employee_id)

    # Check permission
    if (current_user.role.name if current_user.role else None) == 'Employee':
        if not (hasattr(current_user, 'employee_profile')
                and current_user.employee_profile.id == employee_id):
            flash('You do not have permission to view this employee.', 'error')
            return redirect(url_for('dashboard'))
    elif (current_user.role.name if current_user.role else None) == 'Manager':
        if not (hasattr(current_user, 'employee_profile') and
                (current_user.employee_profile.id == employee_id
                 or employee.manager_id == current_user.employee_profile.id)):
            flash('You do not have permission to view this employee.', 'error')
            return redirect(url_for('dashboard'))

    # Get recent payslips
    recent_payslips = Payroll.query.filter_by(
        employee_id=employee_id).order_by(
            Payroll.pay_period_end.desc()).limit(3).all()

    # Get recent attendance
    recent_attendance = Attendance.query.filter_by(
        employee_id=employee_id).order_by(
            Attendance.date.desc()).limit(7).all()

    return render_template('employees/view.html',
                           employee=employee,
                           recent_payslips=recent_payslips,
                           recent_attendance=recent_attendance,
                           today=date.today())


@app.route('/profile')
@require_login
def profile():
    """User's own profile page"""
    if not hasattr(current_user, 'employee_profile') or not current_user.employee_profile:
        flash('Profile not found. Please contact your administrator.', 'error')
        return redirect(url_for('dashboard'))

    employee = current_user.employee_profile

    # Get attendance stats
    today = date.today()
    first_day = today.replace(day=1)
    last_day = today.replace(day=calendar.monthrange(today.year, today.month)[1])

    total_days = Attendance.query.filter(
        Attendance.employee_id == employee.id,
        Attendance.date.between(first_day, last_day)
    ).count()

    present_days = Attendance.query.filter(
        Attendance.employee_id == employee.id,
        Attendance.date.between(first_day, last_day),
        Attendance.status == 'Present'
    ).count()

    attendance_rate = round((present_days / total_days * 100) if total_days > 0 else 0)

    # Get pending claims
    pending_claims = Claim.query.filter_by(
        employee_id=employee.id,
        status='Pending'
    ).count()

    # Get leave balance
    leave_balance = employee.leave_balance if hasattr(employee, 'leave_balance') else 0

    # Compile stats
    stats = {
        'attendance_rate': attendance_rate,
        'leave_balance': leave_balance,
        'pending_claims': pending_claims,
        'completed_tasks': 0  # Placeholder for future task tracking feature
    }

    # Get recent activities
    activities = []

    # Add recent attendance
    attendance_records = Attendance.query.filter_by(
        employee_id=employee.id
    ).order_by(Attendance.date.desc()).limit(5).all()

    for record in attendance_records:
        activities.append({
            'icon': 'fa-clock',
            'color': 'success' if record.status == 'Present' else 'warning',
            'message': f"Marked {record.status} at {record.clock_in.strftime('%I:%M %p') if record.clock_in else 'N/A'}",
            'time': record.date.strftime('%d %b %Y')
        })

    return render_template('profile.html', employee=employee, stats=stats, activities=activities)


@app.route('/profile/edit', methods=['GET', 'POST'])
@require_login
def profile_edit():
    """User's profile edit page"""
    if not hasattr(current_user, 'employee_profile') or not current_user.employee_profile:
        flash('Profile not found.', 'error')
        return redirect(url_for('dashboard'))

    employee = current_user.employee_profile

    if request.method == 'POST':
        try:
            # Update personal info
            employee.phone = request.form.get('phone')
            employee.address = request.form.get('address')
            employee.postal_code = request.form.get('postal_code')
            
            # Update bank details
            employee.bank_name = request.form.get('bank_name')
            employee.bank_account = request.form.get('bank_account')
            employee.account_holder_name = request.form.get('account_holder_name')
            employee.swift_code = request.form.get('swift_code')
            employee.ifsc_code = request.form.get('ifsc_code')
            
            # Update general user info if needed
            # current_user.email = request.form.get('email') # Usually disabled in edit profile

            db.session.commit()
            flash('Profile updated successfully!', 'success')
            return redirect(url_for('profile'))
        except Exception as e:
            db.session.rollback()
            flash(f'Error updating profile: {str(e)}', 'error')

    return render_template('profile_edit.html', employee=employee)


@app.route('/employees/<int:employee_id>/edit', methods=['GET', 'POST'])
@require_role(['Super Admin', 'Admin', 'HR Manager', 'Tenant Admin'])
def employee_edit(employee_id):
    """Edit employee details"""
    employee = Employee.query.get_or_404(employee_id)
    tenant_id = get_current_user_tenant_id()
    
    # Get accessible companies (handles Super Admin, Tenant Admin, HR Manager scopes)
    all_companies = current_user.get_accessible_companies()
    companies = [c for c in all_companies if c.is_active]
    companies.sort(key=lambda x: x.name)

    # Load master data for all paths
    roles = Role.query.filter_by(is_active=True).order_by(Role.name).all()
    user_roles = Role.query.filter_by(is_active=True).order_by(Role.name).all()
    designations = Designation.query.filter_by(is_active=True).order_by(Designation.name).all()
    departments = Department.query.filter_by(is_active=True).order_by(Department.name).all()
    working_hours = WorkingHours.query.filter_by(is_active=True).order_by(WorkingHours.name).all()
    work_schedules = WorkSchedule.query.filter_by(is_active=True).order_by(WorkSchedule.name).all()
    managers = Employee.query.filter_by(is_active=True, is_manager=True).filter(Employee.id != employee_id).all()
    timezones = pytz.all_timezones
    leave_groups = EmployeeGroup.query.filter_by(is_active=True).all()
    overtime_groups = get_overtime_groups(tenant_id)

    # DEBUG: Log department status
    print(f"[DEBUG] Employee Edit {employee_id}: Found {len(departments)} active departments")
    print(f"[DEBUG] Employee Edit {employee_id}: Current Employee Dept: '{employee.department}'")

    if request.method == 'POST':
        try:
            # Update company_id from form
            company_id = request.form.get('company_id')
            if company_id:
                employee.company_id = company_id
            else:
                employee.company_id = None

            employee.first_name = request.form.get('first_name')
            employee.last_name = request.form.get('last_name')
            email = request.form.get('email', '').strip()
            employee.email = email if email else None
            employee.phone = request.form.get('phone')
            
            # Validate NRIC
            nric_raw = request.form.get('nric', '').strip().upper()
            nric = nric_raw if nric_raw else None
            if not validate_nric(nric):
                flash('Invalid NRIC format', 'error')
                return render_template('employees/form.html',
                                       employee=employee,
                                       form_data=request.form,
                                       roles=roles,
                                       user_roles=user_roles,
                                       designations=designations,
                                       departments=departments,
                                       working_hours=working_hours,
                                       work_schedules=work_schedules,
                                       managers=managers,
                                       companies=companies,
                                       timezones=timezones,
                                       leave_groups=leave_groups,
                                       overtime_groups=overtime_groups)

            # Check for duplicate NRIC
            if nric:
                duplicate = Employee.query.filter(Employee.nric == nric, Employee.id != employee_id).first()
                if duplicate:
                    flash('Employee with this NRIC already exists', 'error')
                    return render_template('employees/form.html',
                                           employee=employee,
                                           form_data=request.form,
                                           roles=roles,
                                           user_roles=user_roles,
                                           designations=designations,
                                           departments=departments,
                                           working_hours=working_hours,
                                           work_schedules=work_schedules,
                                           managers=managers,
                                           companies=companies,
                                           timezones=timezones,
                                           leave_groups=leave_groups,
                                           overtime_groups=overtime_groups)
            employee.nric = nric
            employee.address = request.form.get('address')
            employee.postal_code = request.form.get('postal_code')
            # Clean up department field
            dept_val = request.form.get('department')
            if dept_val:
                dept_val = dept_val.strip()
                # Validate it exists in master
                valid_dept = Department.query.filter_by(name=dept_val, is_active=True).first()
                if not valid_dept:
                    print(f"Warning: Employee {employee_id} trying to save invalid department '{dept_val}'")
            
            employee.department = dept_val if dept_val else None
            # Position field removed - use designation_id instead
            employee.employment_type = request.form.get('employment_type')
            employee.work_permit_type = request.form.get('work_permit_type')

            work_permit_number = request.form.get('work_permit_number')
            if work_permit_number:
                employee.work_permit_number = work_permit_number

            # Handle additional personal fields
            employee.gender = request.form.get('gender')
            employee.nationality = request.form.get('nationality')

            # Handle date fields
            hire_date = request.form.get('hire_date')
            if hire_date:
                employee.hire_date = parse_date(hire_date)

            termination_date = request.form.get('termination_date')
            if termination_date:
                employee.termination_date = parse_date(termination_date)
            else:
                employee.termination_date = None

            date_of_birth = request.form.get('date_of_birth')
            if date_of_birth:
                employee.date_of_birth = parse_date(date_of_birth)

            work_permit_expiry = request.form.get('work_permit_expiry')
            if work_permit_expiry:
                employee.work_permit_expiry = parse_date(work_permit_expiry)

            # Handle certifications and pass renewals
            hazmat_expiry = request.form.get('hazmat_expiry')
            if hazmat_expiry:
                employee.hazmat_expiry = parse_date(hazmat_expiry)
            else:
                employee.hazmat_expiry = None

            airport_pass_expiry = request.form.get('airport_pass_expiry')
            if airport_pass_expiry:
                employee.airport_pass_expiry = parse_date(airport_pass_expiry)
            else:
                employee.airport_pass_expiry = None

            psa_pass_number = request.form.get('psa_pass_number')
            if psa_pass_number:
                employee.psa_pass_number = psa_pass_number
            else:
                employee.psa_pass_number = None

            psa_pass_expiry = request.form.get('psa_pass_expiry')
            if psa_pass_expiry:
                employee.psa_pass_expiry = parse_date(psa_pass_expiry)
            else:
                employee.psa_pass_expiry = None

            basic_salary = request.form.get('basic_salary')
            employee.basic_salary = float(basic_salary) if basic_salary and basic_salary.strip() else 0.0
            
            allowances = request.form.get('allowances')
            employee.allowances = float(allowances) if allowances and allowances.strip() else 0.0

            hourly_rate = request.form.get('hourly_rate')
            if hourly_rate and hourly_rate.strip():
                employee.hourly_rate = float(hourly_rate)
            else:
                employee.hourly_rate = 0.0

            employee.cpf_account = request.form.get('cpf_account')
            employee.bank_name = request.form.get('bank_name')
            employee.bank_account = request.form.get('bank_account')
            employee.account_holder_name = request.form.get('account_holder_name')
            employee.swift_code = request.form.get('swift_code')
            employee.ifsc_code = request.form.get('ifsc_code')

            employee.employee_cpf_rate = float(request.form.get('employee_cpf_rate', 20.00))
            employee.employer_cpf_rate = float(request.form.get('employer_cpf_rate', 17.00))

            # Validate mandatory banking field
            if not (employee.account_holder_name and employee.account_holder_name.strip()):
                flash('Account Holder Name is required', 'error')
                return render_template('employees/form.html',
                                       form_data=request.form,
                                       roles=roles,
                                       user_roles=user_roles,
                                       designations=designations,
                                       departments=departments,
                                       working_hours=working_hours,
                                       work_schedules=work_schedules,
                                       managers=managers,
                                       companies=companies,
                                       timezones=timezones,
                                       leave_groups=leave_groups,
                                       overtime_groups=overtime_groups)

            # Optional profile image replace on edit
            file = request.files.get('profile_image')
            if file and file.filename.strip():
                if not _allowed_image(file.filename):
                    flash('Invalid image type. Allowed: ' + ', '.join(sorted(app.config.get('ALLOWED_IMAGE_EXTENSIONS', []))), 'error')
                    return render_template('employees/form.html',
                                           employee=employee,
                                           form_data=request.form,
                                           roles=roles,
                                           user_roles=user_roles,
                                           designations=designations,
                                           departments=departments,
                                           working_hours=working_hours,
                                           work_schedules=work_schedules,
                                           managers=managers,
                                           companies=companies,
                                           timezones=timezones,
                                           leave_groups=leave_groups,
                                           overtime_groups=overtime_groups)
                # Save new image
                original = secure_filename(file.filename)
                ext = original.rsplit('.', 1)[1].lower()
                unique_name = f"{employee.employee_id}_{int(pytime.time())}.{ext}"
                save_path = os.path.join(app.config['UPLOAD_FOLDER'], unique_name)
                file.save(save_path)
                # Optionally remove old file
                try:
                    if employee.profile_image_path:
                        old_abs = os.path.join(app.root_path, 'static', employee.profile_image_path)
                        if os.path.isfile(old_abs):
                            os.remove(old_abs)
                except Exception:
                    pass
                employee.profile_image_path = f"uploads/employees/{unique_name}"

            # Handle master data relationships
            designation_id = request.form.get('designation_id')
            if designation_id:
                employee.designation_id = int(designation_id)
            else:
                employee.designation_id = None

            working_hours_id = request.form.get('working_hours_id')
            if working_hours_id:
                employee.working_hours_id = int(working_hours_id)
            else:
                employee.working_hours_id = None

            work_schedule_id = request.form.get('work_schedule_id')
            if work_schedule_id:
                employee.work_schedule_id = int(work_schedule_id)
            else:
                employee.work_schedule_id = None

            manager_id = request.form.get('manager_id')
            if manager_id:
                employee.manager_id = int(manager_id)
            else:
                employee.manager_id = None

            # Set manager flag
            employee.is_manager = bool(request.form.get('is_manager'))
            employee.is_active = bool(request.form.get('is_active'))

            # Update user role if changed
            user_role_id = request.form.get('user_role_id')
            if user_role_id:
                if employee.user:
                    try:
                        new_role_id = int(user_role_id)
                        # Verify the role exists and is a valid system role
                        new_role = Role.query.filter_by(id=new_role_id, is_active=True).first()
                        if new_role:
                            employee.user.role_id = new_role_id
                    except (ValueError, TypeError):
                        pass  # Invalid role_id, skip update
                else:
                    # Create user account for employee if it doesn't exist
                    try:
                        new_role_id = int(user_role_id)
                        new_role = Role.query.filter_by(id=new_role_id, is_active=True).first()
                        
                        if new_role:
                            # Create new user
                            user = User()
                            # Use employee_id as username
                            user.username = employee.employee_id
                            user.email = employee.email
                            user.first_name = employee.first_name
                            user.last_name = employee.last_name
                            
                            # Handle email - required by DB
                            if employee.email:
                                user.email = employee.email
                            else:
                                # Auto-generate placeholder email satisfy DB constraint
                                user.email = f"{user.username}@noemail.system"

                            user.organization_id = current_user.organization_id
                            user.role_id = new_role.id
                            user.set_password(DEFAULT_USER_PASSWORD)
                            user.must_reset_password = True
                            
                            db.session.add(user)
                            db.session.flush() # Get ID
                            
                            employee.user_id = user.id
                            
                            flash(f'User account created. Username: {user.username}, Password: {DEFAULT_USER_PASSWORD}', 'info')
                    except Exception as e:
                         # Log warning but allow employee update to proceed
                         print(f"Warning: Could not create user account: {e}")

            # --- Automatic Name Sync ---
            # If the employee has a linked user account, keep the names in sync
            if employee.user:
                employee.user.first_name = employee.first_name
                employee.user.last_name = employee.last_name
                
                # --- Auto-Sync Access Control ---
                # Ensure user has access to the assigned company
                if employee.company_id:
                     existing_access = UserCompanyAccess.query.filter_by(
                        user_id=employee.user.id,
                        company_id=employee.company_id
                    ).first()
                    
                     if not existing_access:
                        new_access = UserCompanyAccess(
                            user_id=employee.user.id,
                            company_id=employee.company_id,
                            created_at=datetime.now(),
                            modified_at=datetime.now()
                        )
                        db.session.add(new_access)
                        # We do NOT remove old access automatically to prevent blocking access to previous views if needed.
                        # Revocation should be manual via Access Control.
                        print(f"Auto-granted access to company {employee.company_id} for updated user {employee.user.username}")

            db.session.commit()
            flash('Employee updated successfully', 'success')
            return redirect(url_for('employee_list'))

        except Exception as e:
            db.session.rollback()
            flash(f'Error updating employee: {str(e)}', 'error')
            return render_template('employees/form.html',
                                   employee=employee,
                                   form_data=request.form,
                                   managers=managers,
                                   roles=roles,
                                   user_roles=user_roles,
                                   designations=designations,
                                   departments=departments,
                                   working_hours=working_hours,
                                   work_schedules=work_schedules,
                                   companies=companies,
                                   timezones=timezones,
                                   leave_groups=leave_groups,
                                   overtime_groups=overtime_groups)

    return render_template('employees/form.html',
                           employee=employee,
                           managers=managers,
                           roles=roles,
                           user_roles=user_roles,
                           designations=designations,
                           departments=departments,
                           working_hours=working_hours,
                           work_schedules=work_schedules,
                           companies=companies,
                           timezones=timezones,
                           leave_groups=leave_groups,
                           overtime_groups=overtime_groups)


# Payroll Management Routes
@app.route('/payroll')
@require_role(['Super Admin', 'Admin', 'Manager', 'HR Manager'])
def payroll_list():
    """List payroll records"""
    from uuid import UUID

    page = request.args.get('page', 1, type=int)
    month = request.args.get('month', type=int)
    year = request.args.get('year', type=int)
    company_id = request.args.get('company_id', type=str)
    employee_id = request.args.get('employee_id', type=int)

    query = Payroll.query.join(Employee)

    # Get accessible companies for HR Manager
    accessible_companies = []
    accessible_company_ids = []
    if (current_user.role.name if current_user.role else None) == 'HR Manager':
        if hasattr(current_user, 'employee_profile') and current_user.employee_profile:
            # HR Manager can see their own company
            if current_user.employee_profile.company_id:
                accessible_company_ids = [current_user.employee_profile.company_id]
                accessible_companies = Company.query.filter_by(
                    id=current_user.employee_profile.company_id
                ).all()
        # Filter query to only include employees from accessible companies
        query = query.filter(Employee.company_id.in_(accessible_company_ids))

    if month and year:
        query = query.filter(
            extract('month', Payroll.pay_period_end) == month,
            extract('year', Payroll.pay_period_end) == year)

    # Company filter for HR Manager
    if company_id and (current_user.role.name if current_user.role else None) == 'HR Manager':
        try:
            company_uuid = UUID(company_id)
            if company_uuid in accessible_company_ids:
                query = query.filter(Employee.company_id == company_uuid)
        except (ValueError, TypeError):
            pass

    # Employee filter for HR Manager
    if employee_id and (current_user.role.name if current_user.role else None) == 'HR Manager':
        try:
            emp_id = int(employee_id)
            query = query.filter(Payroll.employee_id == emp_id)
        except (ValueError, TypeError):
            pass

    # Role-based filtering
    if (current_user.role.name if current_user.role else None) == 'Manager' and hasattr(current_user,
                                                  'employee_profile'):
        # Manager: Their own payroll + their team's payroll
        manager_id = current_user.employee_profile.id
        query = query.filter(
            db.or_(
                Payroll.employee_id == manager_id,  # Manager's own payroll
                Employee.manager_id == manager_id  # Team's payroll
            ))
    elif (current_user.role.name if current_user.role else None) in ['Admin', 'Super Admin']:
        # Admin and Super Admin: Can see all payroll records
        pass  # No filtering - they can see all

    # Get years for filter dropdown - last 30 years
    from datetime import datetime
    current_year = datetime.now().year
    years = list(range(current_year, current_year - 30, -1))

    # Get employees for filter dropdown (HR Manager only)
    employees = []
    if (current_user.role.name if current_user.role else None) == 'HR Manager':
        employees = Employee.query.filter(
            Employee.company_id.in_(accessible_company_ids),
            Employee.is_active == True
        ).order_by(Employee.first_name).all()

    payrolls = query.order_by(Payroll.pay_period_end.desc()).paginate(
        page=page, per_page=20, error_out=False)

    return render_template('payroll/list.html',
                           payrolls=payrolls,
                           month=month,
                           year=year,
                           company_id=company_id,
                           employee_id=employee_id,
                           calendar=calendar,
                           companies=accessible_companies,
                           employees=employees,
                           years=years)


@app.route('/payroll/generate', methods=['GET', 'POST'])
@require_role(['Super Admin', 'Admin', 'HR Manager'])
def payroll_generate():
    """Generate payroll for selected period"""
    if request.method == 'POST':
        try:
            month = int(request.form.get('month'))
            year = int(request.form.get('year'))
            selected_employees = request.form.getlist('employees')

            # Calculate pay period
            from calendar import monthrange
            pay_period_start = date(year, month, 1)
            last_day = monthrange(year, month)[1]
            pay_period_end = date(year, month, last_day)

            generated_count = 0
            skipped_count = 0

            for emp_id in selected_employees:
                employee = Employee.query.get(int(emp_id))
                if not employee:
                    continue

                # Check if payroll already exists for this period
                existing = Payroll.query.filter_by(
                    employee_id=employee.id,
                    pay_period_start=pay_period_start,
                    pay_period_end=pay_period_end).first()

                if existing:
                    skipped_count += 1
                    continue

                # Get payroll config
                config = employee.payroll_config

                # Calculate allowances
                total_allowances = 0
                if config:
                    total_allowances = float(config.get_total_allowances())

                # Get attendance data for overtime calculation
                attendance_records = Attendance.query.filter_by(
                    employee_id=employee.id).filter(
                        Attendance.date.between(pay_period_start,
                                                pay_period_end)).all()

                total_overtime = sum(float(record.overtime_hours or 0)
                                     for record in attendance_records)

                # Calculate OT pay
                ot_rate = float(config.ot_rate_per_hour) if config and config.ot_rate_per_hour else float(employee.hourly_rate or 0)
                overtime_pay = total_overtime * ot_rate

                # Calculate gross pay
                basic_pay = float(employee.basic_salary)
                gross_pay = basic_pay + total_allowances + overtime_pay

                # Calculate CPF (simplified)
                employee_cpf = gross_pay * (float(employee.employee_cpf_rate) / 100)
                employer_cpf = gross_pay * (float(employee.employer_cpf_rate) / 100)

                # Calculate net pay
                net_pay = gross_pay - employee_cpf

                # Create payroll record
                payroll = Payroll()
                payroll.employee_id = employee.id
                payroll.pay_period_start = pay_period_start
                payroll.pay_period_end = pay_period_end
                payroll.basic_pay = basic_pay
                payroll.overtime_pay = overtime_pay
                payroll.allowances = total_allowances
                payroll.bonuses = 0
                payroll.gross_pay = gross_pay
                payroll.employee_cpf = employee_cpf
                payroll.employer_cpf = employer_cpf
                payroll.income_tax = 0
                payroll.other_deductions = 0
                payroll.net_pay = net_pay
                payroll.overtime_hours = total_overtime
                payroll.days_worked = len(attendance_records)
                payroll.generated_by = current_user.id
                payroll.status = 'Draft'

                db.session.add(payroll)
                generated_count += 1

            db.session.commit()

            # Create salary slip documents for newly generated payrolls
            for emp_id in selected_employees:
                employee = Employee.query.get(int(emp_id))
                if not employee:
                    continue

                # Check if salary slip document already exists for this period
                existing_doc = EmployeeDocument.query.filter_by(
                    employee_id=employee.id,
                    document_type='Salary Slip',
                    month=month,
                    year=year
                ).first()

                # Create salary slip document if it doesn't exist
                if not existing_doc:
                    salary_slip_doc = EmployeeDocument(
                        employee_id=employee.id,
                        document_type='Salary Slip',
                        file_path=f'payroll/{year}/{month:02d}/{employee.id}',
                        issue_date=datetime.now().date(),
                        month=month,
                        year=year,
                        description=f"Salary Slip for {datetime(year, month, 1).strftime('%B %Y')}",
                        uploaded_by=current_user.id
                    )
                    db.session.add(salary_slip_doc)

            db.session.commit()

            message = f'Generated payroll for {generated_count} employee(s)'
            if skipped_count > 0:
                message += f'. Skipped {skipped_count} employee(s) with existing payroll.'

            flash(message, 'success')
            return redirect(url_for('payroll_list'))

        except Exception as e:
            db.session.rollback()
            flash(f'Error generating payroll: {str(e)}', 'error')

    # GET request - show form
    from datetime import datetime as dt
    current_month = dt.now().month
    current_year = dt.now().year

    # Get companies for current user's organization/tenant
    companies = []
    if current_user and current_user.organization:
        tenant_id = current_user.organization.tenant_id
        if tenant_id:
            companies = Company.query.filter_by(
                tenant_id=tenant_id,
                is_active=True
            ).order_by(Company.name).all()

    return render_template('payroll/generate.html',
                         current_month=current_month,
                         current_year=current_year,
                         companies=companies)


@app.route('/payroll/config')
@require_role(['Super Admin', 'Admin', 'HR Manager'])
def payroll_config():
    """Payroll configuration page - manage employee salary allowances and OT rates"""
    page = request.args.get('page', 1, type=int)
    search = request.args.get('search', '', type=str)

    # Query active employees
    query = Employee.query.filter_by(is_active=True)

    if search:
        query = query.filter(
            db.or_(
                Employee.first_name.ilike(f'%{search}%'),
                Employee.last_name.ilike(f'%{search}%'),
                Employee.employee_id.ilike(f'%{search}%')
            )
        )

    employees = query.order_by(Employee.employee_id).paginate(
        page=page, per_page=20, error_out=False
    )

    # Get or create payroll configurations for each employee
    for employee in employees.items:
        if not employee.payroll_config:
            config = PayrollConfiguration(employee_id=employee.id)
            db.session.add(config)

    try:
        db.session.commit()
    except Exception as e:
        db.session.rollback()
        print(f"Error creating payroll configs: {e}")

    return render_template('payroll/config.html', employees=employees, search=search)


@app.route('/payroll/config/update', methods=['POST'])
@require_role(['Super Admin', 'Admin', 'HR Manager'])
def payroll_config_update():
    """Update payroll configuration for an employee (AJAX endpoint)"""
    try:
        data = request.get_json()
        employee_id = data.get('employee_id')

        employee = Employee.query.get_or_404(employee_id)
        config = employee.payroll_config

        if not config:
            config = PayrollConfiguration(employee_id=employee_id)
            db.session.add(config)

        # Update base salary (on Employee model)
        if 'basic_salary' in data:
            employee.basic_salary = float(data['basic_salary'])

        # Update allowances
        if 'allowance_1_amount' in data:
            config.allowance_1_amount = float(data['allowance_1_amount']) if data['allowance_1_amount'] else 0
        if 'allowance_2_amount' in data:
            config.allowance_2_amount = float(data['allowance_2_amount']) if data['allowance_2_amount'] else 0
        if 'allowance_3_amount' in data:
            config.allowance_3_amount = float(data['allowance_3_amount']) if data['allowance_3_amount'] else 0
        if 'allowance_4_amount' in data:
            config.allowance_4_amount = float(data['allowance_4_amount']) if data['allowance_4_amount'] else 0

        # Update OT rate
        if 'ot_rate_per_hour' in data:
            config.ot_rate_per_hour = float(data['ot_rate_per_hour']) if data['ot_rate_per_hour'] else None

        config.updated_by = current_user.id
        config.updated_at = datetime.now()

        db.session.commit()

        return jsonify({
            'success': True,
            'message': 'Payroll configuration updated successfully',
            'total_allowances': float(config.get_total_allowances())
        })

    except Exception as e:
        db.session.rollback()
        return jsonify({
            'success': False,
            'message': f'Error updating configuration: {str(e)}'
        }), 400


@app.route('/api/payroll/preview')
@require_role(['Super Admin', 'Admin', 'HR Manager'])
def payroll_preview_api():
    """API endpoint to preview payroll data for selected month"""
    try:
        month = request.args.get('month', type=int)
        year = request.args.get('year', type=int)
        company_id = request.args.get('company_id', type=str)

        if not month or not year:
            return jsonify({
                'success': False,
                'message': 'Month and year are required'
            }), 400

        if not company_id:
            return jsonify({
                'success': False,
                'message': 'Company ID is required'
            }), 400

        # Calculate pay period
        from calendar import monthrange
        pay_period_start = date(year, month, 1)
        last_day = monthrange(year, month)[1]
        pay_period_end = date(year, month, last_day)

        # Get active employees for the selected company
        employees = Employee.query.filter_by(
            company_id=company_id,
            is_active=True
        ).all()

        employee_data = []
        for emp in employees:
            # Get payroll config
            config = emp.payroll_config

            # Calculate allowances
            allowance_1 = float(config.allowance_1_amount) if config else 0
            allowance_2 = float(config.allowance_2_amount) if config else 0
            allowance_3 = float(config.allowance_3_amount) if config else 0
            allowance_4 = float(config.allowance_4_amount) if config else 0
            total_allowances = allowance_1 + allowance_2 + allowance_3 + allowance_4

            # Get attendance data for the month
            attendance_records = Attendance.query.filter_by(
                employee_id=emp.id
            ).filter(
                Attendance.date.between(pay_period_start, pay_period_end)
            ).all()

            attendance_days = len(attendance_records)
            total_ot_hours = sum(float(record.overtime_hours or 0) for record in attendance_records)

            # Calculate OT amount
            ot_rate = float(config.ot_rate_per_hour) if config and config.ot_rate_per_hour else float(emp.hourly_rate or 0)
            ot_amount = total_ot_hours * ot_rate

            # Calculate gross salary
            basic_salary = float(emp.basic_salary)
            gross_salary = basic_salary + total_allowances + ot_amount

            # Calculate CPF deductions (simplified - using employee rate)
            cpf_deduction = gross_salary * (float(emp.employee_cpf_rate) / 100)

            # Calculate net salary
            total_deductions = cpf_deduction
            net_salary = gross_salary - total_deductions

            employee_data.append({
                'id': emp.id,
                'employee_id': emp.employee_id,
                'name': f"{emp.first_name} {emp.last_name}",
                'basic_salary': basic_salary,
                'allowance_1': allowance_1,
                'allowance_2': allowance_2,
                'allowance_3': allowance_3,
                'allowance_4': allowance_4,
                'total_allowances': total_allowances,
                'ot_hours': total_ot_hours,
                'ot_rate': ot_rate,
                'ot_amount': ot_amount,
                'attendance_days': attendance_days,
                'gross_salary': gross_salary,
                'cpf_deduction': cpf_deduction,
                'total_deductions': total_deductions,
                'net_salary': net_salary
            })

        return jsonify({
            'success': True,
            'employees': employee_data,
            'month': month,
            'year': year
        })

    except Exception as e:
        return jsonify({
            'success': False,
            'message': f'Error loading payroll preview: {str(e)}'
        }), 500


@app.route('/payroll/<int:payroll_id>/payslip')
@require_login
def payroll_payslip(payroll_id):
    """View/download payslip"""
    payroll = Payroll.query.get_or_404(payroll_id)

    # Check permission
    if (current_user.role.name if current_user.role else None) == 'Employee':
        if not (hasattr(current_user, 'employee_profile')
                and current_user.employee_profile.id == payroll.employee_id):
            flash('You do not have permission to view this payslip.', 'error')
            return redirect(url_for('dashboard'))
    elif (current_user.role.name if current_user.role else None) == 'Manager':
        if not (hasattr(current_user, 'employee_profile')
                and payroll.employee.manager_id
                == current_user.employee_profile.id):
            flash('You do not have permission to view this payslip.', 'error')
            return redirect(url_for('dashboard'))
    elif (current_user.role.name if current_user.role else None) in ['Admin', 'Super Admin']:
        # Admin and Super Admin: Can view all payslips
        pass  # No restriction - they can see all

    # Prepare data for template
    employee = payroll.employee
    company = employee.organization

    # Calculate pay date (end of pay period)
    pay_date = payroll.pay_period_end.strftime('%d %b %Y')

    # Prepare earnings data
    earnings = {
        'regular_pay_rate': f"{float(employee.basic_salary):,.2f}",
        'regular_pay_amount': f"{float(payroll.basic_pay):,.2f}",
        'overtime_pay_rate': f"{float(employee.hourly_rate or 0):,.2f}" if employee.hourly_rate else "0.00",
        'overtime_hours': f"{float(payroll.overtime_hours):,.2f}",
        'overtime_amount': f"{float(payroll.overtime_pay):,.2f}",
        'holiday_pay': "0.00",  # Not in current model
        'vacation_pay': "0.00",  # Not in current model
        'others': f"{float(payroll.allowances + payroll.bonuses):,.2f}"
    }

    # Prepare deductions data
    deductions = {
        'income_tax': f"{float(payroll.income_tax):,.2f}",
        'medical': "0.00",  # Not in current model
        'life_insurance': "0.00",  # Not in current model
        'provident_fund': f"{float(payroll.employee_cpf):,.2f}",
        'others': f"{float(payroll.other_deductions):,.2f}"
    }

    # Prepare employee data
    employee_data = {
        'name': f"{employee.first_name} {employee.last_name}",
        'nric': employee.nric,
        'nationality': employee.nationality or 'N/A',
        'designation': employee.designation.name if employee.designation else 'N/A'
    }

    # Prepare company data
    company_data = {
        'name': company.name,
        'address': company.address or 'N/A',
        'uen': company.uen or 'N/A'
    }

    # Prepare payroll summary
    payroll_data = {
        'pay_date': pay_date,
        'total_earnings': f"{float(payroll.gross_pay):,.2f}",
        'total_deductions': f"{float(payroll.employee_cpf + payroll.income_tax + payroll.other_deductions):,.2f}",
        'net_pay': f"{float(payroll.net_pay):,.2f}"
    }

    return render_template('payroll/payslip.html',
                         payroll=payroll_data,
                         employee=employee_data,
                         company=company_data,
                         earnings=earnings,
                         deductions=deductions)


@app.route('/payroll/<int:payroll_id>/approve', methods=['POST'])
@require_role(['Super Admin', 'Admin', 'Tenant Admin', 'HR Manager'])
def payroll_approve(payroll_id):
    """Approve payroll record (Draft -> Approved)"""
    payroll = Payroll.query.get_or_404(payroll_id)

    try:
        if payroll.status == 'Draft':
            payroll.status = 'Approved'
            db.session.commit()

            # ✅ Create EmployeeDocument record when approved so payslip appears in Documents menu
            try:
                existing_doc = EmployeeDocument.query.filter_by(
                    employee_id=payroll.employee_id,
                    document_type='Salary Slip',
                    month=payroll.pay_period_start.month,
                    year=payroll.pay_period_start.year
                ).first()

                if not existing_doc:
                    salary_slip_doc = EmployeeDocument(
                        employee_id=payroll.employee_id,
                        document_type='Salary Slip',
                        file_path=f'payroll/{payroll.id}',  # Virtual path for payroll view
                        issue_date=datetime.now(),
                        month=payroll.pay_period_start.month,
                        year=payroll.pay_period_start.year,
                        description=f"Salary Slip for {payroll.pay_period_start.strftime('%B %Y')}",
                        uploaded_by=current_user.id if current_user.is_authenticated else None
                    )
                    db.session.add(salary_slip_doc)
                    db.session.commit()
            except Exception as doc_error:
                # Log but don't fail payroll approval if document creation fails
                print(f"Warning: Could not create salary slip document: {doc_error}")

            return jsonify({'success': True, 'message': 'Payroll approved successfully'}), 200
        else:
            return jsonify({'success': False, 'message': f'Cannot approve. Payroll status is {payroll.status}'}), 400
    except Exception as e:
        db.session.rollback()
        return jsonify({'success': False, 'message': str(e)}), 500


@app.route('/payroll/<int:payroll_id>/finalize', methods=['POST'])
@require_role(['Super Admin', 'Admin', 'Tenant Admin', 'HR Manager'])
def payroll_finalize(payroll_id):
    """Finalize payroll record (Approved -> Finalized)"""
    payroll = Payroll.query.get_or_404(payroll_id)

    try:
        if payroll.status == 'Approved':
            payroll.status = 'Finalized'
            payroll.finalized_at = datetime.now()
            payroll.finalized_by = current_user.username if hasattr(current_user, 'username') else str(current_user.id)
            db.session.commit()

            # ✅ Create EmployeeDocument record so payslip appears in Documents menu
            try:
                existing_doc = EmployeeDocument.query.filter_by(
                    employee_id=payroll.employee_id,
                    document_type='Salary Slip',
                    month=payroll.pay_period_start.month,
                    year=payroll.pay_period_start.year
                ).first()

                if not existing_doc:
                    salary_slip_doc = EmployeeDocument(
                        employee_id=payroll.employee_id,
                        document_type='Salary Slip',
                        file_path=f'payroll/{payroll.id}',  # Virtual path for payroll view
                        issue_date=datetime.now(),
                        month=payroll.pay_period_start.month,
                        year=payroll.pay_period_start.year,
                        description=f"Salary Slip for {payroll.pay_period_start.strftime('%B %Y')}",
                        uploaded_by=current_user.id if current_user.is_authenticated else None
                    )
                    db.session.add(salary_slip_doc)
                    db.session.commit()
            except Exception as doc_error:
                # Log but don't fail payroll finalization if document creation fails
                print(f"Warning: Could not create salary slip document: {doc_error}")

            return jsonify({'success': True, 'message': 'Payroll finalized successfully'}), 200
        else:
            return jsonify({'success': False, 'message': f'Cannot finalize. Payroll must be Approved. Current status: {payroll.status}'}), 400
    except Exception as e:
        db.session.rollback()
        return jsonify({'success': False, 'message': str(e)}), 500


# Attendance Management Routes
@app.route('/attendance', endpoint='attendance_list_view')
@require_login
def attendance_list():
    """List attendance records with comprehensive filtering"""
    page = request.args.get('page', 1, type=int)
    per_page = request.args.get('per_page', 20, type=int)
    
    # Filter Parameters
    date_range = request.args.get('date_range', 'month')
    employee_search = request.args.get('employee', '')
    status = request.args.get('status', '', type=str)
    department = request.args.get('department', '', type=str)
    designation_id = request.args.get('designation_id', '', type=str)
    employment_type = request.args.get('employment_type', '', type=str)
    company_id = request.args.get('company_id', '', type=str)

    query = Attendance.query.join(Employee)

    # 1. Date Range Filtering
    today = date.today()
    start_date = request.args.get('start_date', '')
    end_date = request.args.get('end_date', '')

    if date_range == 'today':
        query = query.filter(Attendance.date == today)
    elif date_range == 'week':
        start_week = today - timedelta(days=today.weekday())
        end_week = start_week + timedelta(days=6)
        query = query.filter(Attendance.date.between(start_week, end_week))
    elif date_range == 'last_month':
        first_of_this_month = today.replace(day=1)
        last_day_of_last_month = first_of_this_month - timedelta(days=1)
        first_day_of_last_month = last_day_of_last_month.replace(day=1)
        query = query.filter(Attendance.date.between(first_day_of_last_month, last_day_of_last_month))
    elif date_range == 'custom' and start_date and end_date:
        try:
            s_date = datetime.strptime(start_date, '%Y-%m-%d').date()
            e_date = datetime.strptime(end_date, '%Y-%m-%d').date()
            query = query.filter(Attendance.date.between(s_date, e_date))
        except (ValueError, TypeError):
            # Fallback to current month if dates are invalid
            start_month = today.replace(day=1)
            _, last_day = calendar.monthrange(today.year, today.month)
            end_month = today.replace(day=last_day)
            query = query.filter(Attendance.date.between(start_month, end_month))
    else:  # Default to month
        start_month = today.replace(day=1)
        _, last_day = calendar.monthrange(today.year, today.month)
        end_month = today.replace(day=last_day)
        query = query.filter(Attendance.date.between(start_month, end_month))

    # 2. Employee Search
    if employee_search:
        if employee_search.isdigit():
            query = query.filter(Attendance.employee_id == int(employee_search))
        else:
            query = query.filter(
                db.or_(
                    Employee.first_name.ilike(f'%{employee_search}%'),
                    Employee.last_name.ilike(f'%{employee_search}%')
                )
            )

    # 3. New Filters
    if status:
        query = query.filter(Attendance.status == status)
    
    if department:
        query = query.filter(Employee.department == department)

    if designation_id and designation_id.isdigit():
        query = query.filter(Employee.designation_id == int(designation_id))

    if employment_type:
        query = query.filter(Employee.employment_type == employment_type)

    if company_id:
        try:
            query = query.filter(Employee.company_id == company_id)
        except Exception:
            pass

    # 4. Role-based filtering
    user_role = current_user.role.name if current_user.role else None
    accessible_companies = []

    if user_role in ['User', 'Employee'] and hasattr(current_user, 'employee_profile') and current_user.employee_profile:
        # Employee: Only their own attendance
        employee_id = current_user.employee_profile.id
        query = query.filter(Attendance.employee_id == employee_id)

    elif user_role == 'Manager' and hasattr(current_user, 'employee_profile') and current_user.employee_profile:
        # Manager: Their own attendance + their team's attendance
        manager_id = current_user.employee_profile.id
        query = query.filter(
            db.or_(
                Attendance.employee_id == manager_id,  # Manager's own attendance
                Employee.manager_id == manager_id      # Team's attendance
            )
        )

    elif user_role == 'Admin' and hasattr(current_user, 'employee_profile') and current_user.employee_profile:
        # Admin: Only their own attendance (as per requirement)
        admin_id = current_user.employee_profile.id
        query = query.filter(Attendance.employee_id == admin_id)
        # Admin can view all companies in dropdown
        accessible_companies = Company.query.filter_by(is_active=True).order_by(Company.name).all()

    elif user_role in ['HR Manager', 'Tenant Admin']:
        # HR Manager / Tenant Admin: Scoped by accessible companies
        accessible_companies = current_user.get_accessible_companies()
        company_ids = [c.id for c in accessible_companies]
        query = query.filter(Employee.company_id.in_(company_ids))

    elif user_role == 'Super Admin':
        # Super Admin: Can see all attendance records
        accessible_companies = Company.query.filter_by(is_active=True).order_by(Company.name).all()

    # Pagination
    attendance_records = query.order_by(Attendance.date.desc()).paginate(
        page=page, per_page=per_page, error_out=False)

    # Process records to add display times converting to employee's timezone
    for record in attendance_records.items:
        if record.employee:
            # Prefer clock_in_time (DateTime) as it's our standardized UTC source
            clock_in_src = record.clock_in_time if record.clock_in_time else record.clock_in
            if clock_in_src:
                record.clock_in_display = get_employee_local_time(
                    record.employee, clock_in_src, record.date)
            else:
                record.clock_in_display = None
            
            # Prefer clock_out_time (DateTime)
            clock_out_src = record.clock_out_time if record.clock_out_time else record.clock_out
            if clock_out_src:
                record.clock_out_display = get_employee_local_time(
                    record.employee, clock_out_src, record.date)
            else:
                record.clock_out_display = None
        else:
            record.clock_in_display = None
            record.clock_out_display = None

    # Fetch related OT Daily Summaries (Existing Logic)
    ot_summaries_map = {}
    if attendance_records.items:
        keys = [(r.employee_id, r.date) for r in attendance_records.items]
        ot_summaries = OTDailySummary.query.filter(
            tuple_(OTDailySummary.employee_id, OTDailySummary.ot_date).in_(keys)
        ).all()
        for ot in ot_summaries:
            ot_summaries_map[(ot.employee_id, ot.ot_date)] = ot

    # --- Load Master Data for Filters ---
    
    # Departments
    master_depts = [d.name for d in Department.query.filter_by(is_active=True).order_by(Department.name).all()]
    existing_depts = [d[0] for d in db.session.query(Employee.department).distinct().filter(Employee.department.isnot(None)).all()]
    all_departments = sorted(list(set(master_depts + existing_depts)))
    
    # Designations
    all_designations = Designation.query.filter_by(is_active=True).order_by(Designation.name).all()
    
    # Employment Types
    all_employment_types = [t[0] for t in db.session.query(Employee.employment_type).distinct().filter(Employee.employment_type.isnot(None)).all()]
    
    # Status Options
    status_options = [
        {'value': 'Present', 'label': 'Present'},
        {'value': 'Incomplete', 'label': 'Incomplete'},
        {'value': 'Absent', 'label': 'Absent'},
        {'value': 'Leave', 'label': 'Leave'}
    ]

    return render_template('attendance/list.html',
                           attendance_records=attendance_records,
                           current_filters={
                               'date_range': date_range,
                               'start_date': start_date,
                               'end_date': end_date,
                               'employee': employee_search,
                               'status': status,
                               'department': department,
                               'designation_id': int(designation_id) if designation_id and designation_id.isdigit() else '',
                               'employment_type': employment_type,
                               'company_id': company_id
                           },
                           filter_options={
                               'departments': all_departments,
                               'designations': all_designations,
                               'companies': accessible_companies,
                               'employment_types': all_employment_types,
                               'status_options': status_options
                           },
                           ot_summaries_map=ot_summaries_map)


@app.route('/attendance/mark', methods=['GET', 'POST'])
@require_login
def attendance_mark():
    """Mark attendance (for employees)"""
    company_timezone = 'UTC'
    timezone_offset = '+00:00'
    employee_profile = None
    local_now = datetime.utcnow()

    if hasattr(current_user, 'employee_profile') and current_user.employee_profile:
        employee_profile = current_user.employee_profile
        if employee_profile.company:
            company_timezone = employee_profile.company.timezone or 'UTC'
            try:
                tz = pytz.timezone(company_timezone)
                utc_now = datetime.utcnow().replace(tzinfo=pytz.utc)
                local_now = utc_now.astimezone(tz)
                offset_seconds = local_now.utcoffset().total_seconds()
                hours = int(offset_seconds // 3600)
                minutes = int((offset_seconds % 3600) // 60)
                timezone_offset = f"{'+' if hours >= 0 else '-'}{abs(hours):02d}:{abs(minutes):02d}"
            except Exception as e:
                print(f"Error with timezone '{company_timezone}': {e}. Defaulting to UTC.")
                local_now = datetime.utcnow()

    company_local_date = local_now.date()
    company_local_date_str = company_local_date.strftime("%A, %B %d, %Y")

    if request.method == 'POST':
        try:
            if not employee_profile:
                flash('Employee profile required for attendance marking', 'error')
                return redirect(url_for('dashboard'))

            employee_id = employee_profile.id
            action = request.form.get('action')
            latitude = request.form.get('latitude')
            longitude = request.form.get('longitude')
            remarks = request.form.get('remarks')

            if action == 'clock_in':
<<<<<<< HEAD
                # ---------------------------------------------------------
                # AUTO-CLOSE LOGIC: Handle forgotten clock-outs from previous days
                # ---------------------------------------------------------
                past_incomplete_records = Attendance.query.filter(
                    Attendance.employee_id == employee_id,
                    Attendance.clock_out.is_(None),
                    Attendance.date < today
                ).all()

                for past_record in past_incomplete_records:
                    # Determine cutoff time (WorkingHours end_time or default 18:00)
                    auto_cutoff_time = time(18, 0)
                    if employee_profile.working_hours and employee_profile.working_hours.end_time:
                        auto_cutoff_time = employee_profile.working_hours.end_time
                    
                    past_record.clock_out = auto_cutoff_time
                    
                    # Calculate hours for the passed record
                    if past_record.clock_in:
                        clock_in_dt = datetime.combine(past_record.date, past_record.clock_in)
                        clock_out_dt = datetime.combine(past_record.date, auto_cutoff_time)
                        
                        # Only calculate if valid duration
                        if clock_out_dt > clock_in_dt:
                            total_seconds = (clock_out_dt - clock_in_dt).total_seconds()

                            # Subtract break time if applicable
                            if past_record.break_start and past_record.break_end:
                                break_start_dt = datetime.combine(past_record.date, past_record.break_start)
                                break_end_dt = datetime.combine(past_record.date, past_record.break_end)
                                if break_end_dt > break_start_dt:
                                    break_seconds = (break_end_dt - break_start_dt).total_seconds()
                                    total_seconds -= break_seconds

                            total_hours = total_seconds / 3600
                            
                            # Standard working hours
                            standard_hours = 8.0
                            if employee_profile.working_hours and employee_profile.working_hours.hours_per_day:
                                standard_hours = float(employee_profile.working_hours.hours_per_day)

                            if total_hours > standard_hours:
                                past_record.regular_hours = standard_hours
                                past_record.overtime_hours = total_hours - standard_hours
                                past_record.has_overtime = True
                                past_record.overtime_approved = False
                            else:
                                past_record.regular_hours = total_hours
                                past_record.overtime_hours = 0
                                past_record.has_overtime = False
                                
                            past_record.total_hours = total_hours

                    past_record.status = 'Present'
                    note_msg = f"Auto-closed by system (forgot to clock out). Closed at {auto_cutoff_time.strftime('%H:%M')}."
                    if past_record.notes:
                        past_record.notes += f"\n{note_msg}"
                    else:
                        past_record.notes = note_msg
                    
                    flash(f'Note: Your attendance for {past_record.date.strftime("%d %b")} was auto-closed at {auto_cutoff_time.strftime("%H:%M")}.', 'info')

                # Proceed with current Day Clock In
                if not existing:
                    attendance = Attendance(
                        employee_id=employee_id,
                        date=today,
                        clock_in=utc_action_time,
                        status='Present',
                        location_lat=request.form.get('latitude'),
                        location_lng=request.form.get('longitude')
                    )
                    db.session.add(attendance)
                    flash('Clocked in successfully', 'success')
                elif not existing.clock_in:
                    # Fix: Allow updating existing record (e.g. created by cron job)
                    existing.clock_in = utc_action_time
                    existing.status = 'Present'
                    existing.location_lat = request.form.get('latitude')
                    existing.location_lng = request.form.get('longitude')
                    flash('Clocked in successfully', 'success')
                else:
                    flash('Already clocked in for today', 'warning')
            elif existing:
                if action == 'clock_out':
                    # Fix: Prevent clock out if no clock in
                    if not existing.clock_in:
                         flash('Cannot clock out: Missing Clock In time. Please Clock In first.', 'error')
                         return redirect(url_for('attendance_mark'))

                    existing.clock_out = utc_action_time
                    
                    # Calculate hours
                    if existing.clock_in:
                        clock_in_dt = datetime.combine(existing.date, existing.clock_in)
                        clock_out_dt = datetime.combine(existing.date, utc_action_time)
                        total_seconds = (clock_out_dt - clock_in_dt).total_seconds()

                        # Subtract break time if applicable
                        if existing.break_start and existing.break_end:
                            break_start_dt = datetime.combine(existing.date, existing.break_start)
                            break_end_dt = datetime.combine(existing.date, existing.break_end)
                            break_seconds = (break_end_dt - break_start_dt).total_seconds()
                            total_seconds -= break_seconds

                        total_hours = total_seconds / 3600
                        
                        # Get standard working hours from employee profile or default to 8
                        standard_hours = 8.0
                        if employee_profile.working_hours and employee_profile.working_hours.hours_per_day:
                            standard_hours = float(employee_profile.working_hours.hours_per_day)

                        if total_hours > standard_hours:
                            existing.regular_hours = standard_hours
                            existing.overtime_hours = total_hours - standard_hours
                            existing.has_overtime = True
                            existing.overtime_approved = False
                        else:
                            existing.regular_hours = total_hours
                            existing.overtime_hours = 0
                            existing.has_overtime = False
                            
                        existing.total_hours = total_hours

                    flash('Clocked out successfully', 'success')
                elif action == 'break_start':
                    if not existing.clock_in:
                         flash('Cannot start break: Missing Clock In time.', 'error')
                         return redirect(url_for('attendance_mark'))
                    existing.break_start = utc_action_time
                    flash('Break started', 'success')
                elif action == 'break_end':
                    if not existing.clock_in:
                         flash('Cannot end break: Missing Clock In time.', 'error')
                         return redirect(url_for('attendance_mark'))
                    existing.break_end = utc_action_time
                    flash('Break ended', 'success')
=======
                success, message = AttendanceService.clock_in(
                    employee_id, latitude=latitude, longitude=longitude, remarks=remarks
                )
            elif action == 'clock_out':
                success, message = AttendanceService.clock_out(
                    employee_id, latitude=latitude, longitude=longitude, remarks=remarks
                )
            elif action == 'break_start':
                success, message = AttendanceService.start_break(
                    employee_id, remarks=remarks
                )
            elif action == 'break_end':
                success, message = AttendanceService.end_break(
                    employee_id, remarks=remarks
                )
>>>>>>> f1ea135b
            else:
                flash(f'Unknown action: {action}', 'error')
                return redirect(url_for('attendance_mark'))

            if success:
                flash(message, 'success')
            else:
                flash(message, 'error')

            return redirect(url_for('attendance_mark'))

        except Exception as e:
            db.session.rollback()
            flash(f'Error marking attendance: {str(e)}', 'error')

    today_attendance = None
    recent_records = []
    if employee_profile:
        # Today's attendance
        today_attendance = Attendance.query.filter_by(
            employee_id=employee_profile.id,
            date=company_local_date
        ).first()

        if today_attendance:
            # Auto-calculate if clock_out exists but stats are zero (legacy correction)
            if today_attendance.clock_out and (not today_attendance.total_hours or today_attendance.total_hours == 0):
                # Calculate hours
                clock_in_dt = datetime.combine(today_attendance.date, today_attendance.clock_in)
                clock_out_dt = datetime.combine(today_attendance.date, today_attendance.clock_out)
                total_seconds = (clock_out_dt - clock_in_dt).total_seconds()

                # Subtract break time if applicable
                if today_attendance.break_start and today_attendance.break_end:
                    break_start_dt = datetime.combine(today_attendance.date, today_attendance.break_start)
                    break_end_dt = datetime.combine(today_attendance.date, today_attendance.break_end)
                    break_seconds = (break_end_dt - break_start_dt).total_seconds()
                    total_seconds -= break_seconds

                total_hours = total_seconds / 3600
                
                # Get standard working hours from employee profile or default to 8
                standard_hours = 8.0
                if employee_profile.working_hours and employee_profile.working_hours.hours_per_day:
                    standard_hours = float(employee_profile.working_hours.hours_per_day)

                if total_hours > standard_hours:
                    today_attendance.regular_hours = standard_hours
                    today_attendance.overtime_hours = total_hours - standard_hours
                    today_attendance.has_overtime = True
                    today_attendance.overtime_approved = False
                else:
                    today_attendance.regular_hours = total_hours
                    today_attendance.overtime_hours = 0
                    today_attendance.has_overtime = False
                    
                today_attendance.total_hours = total_hours
                db.session.commit()

            clock_in_time = get_employee_local_time(employee_profile, today_attendance.clock_in, today_attendance.date)
            clock_out_time = get_employee_local_time(employee_profile, today_attendance.clock_out, today_attendance.date)
            break_start_time = get_employee_local_time(employee_profile, today_attendance.break_start, today_attendance.date)
            break_end_time = get_employee_local_time(employee_profile, today_attendance.break_end, today_attendance.date)
            
            today_attendance.clock_in_display = clock_in_time.strftime('%H:%M:%S') if clock_in_time else None
            today_attendance.clock_out_display = clock_out_time.strftime('%H:%M:%S') if clock_out_time else None
            today_attendance.break_start_display = break_start_time.strftime('%H:%M:%S') if break_start_time else None
            today_attendance.break_end_display = break_end_time.strftime('%H:%M:%S') if break_end_time else None

        # Fetch last 7 days history (excluding today)
        recent_records = Attendance.query.filter(
            Attendance.employee_id == employee_profile.id,
            Attendance.date < company_local_date,
            Attendance.date >= (company_local_date - timedelta(days=7))
        ).order_by(Attendance.date.desc()).all()

        # Format times for recent records
        for record in recent_records:
            r_clock_in = get_employee_local_time(employee_profile, record.clock_in, record.date)
            r_clock_out = get_employee_local_time(employee_profile, record.clock_out, record.date)
            record.clock_in_display = r_clock_in.strftime('%H:%M') if r_clock_in else '-'
            record.clock_out_display = r_clock_out.strftime('%H:%M') if r_clock_out else '-'
            
    else:
        flash('You need an employee profile to mark attendance.', 'warning')

    return render_template('attendance/form.html',
                           today_attendance=today_attendance,
                           recent_records=recent_records,
                           company_timezone=company_timezone,
                           timezone_offset=timezone_offset,
                           company_local_date_str=company_local_date_str)


@app.route('/attendance/correct/<int:attendance_id>', methods=['GET', 'POST'])
@require_role(['Super Admin', 'Admin', 'Manager'])
def attendance_correct(attendance_id):
    """Correct incomplete attendance records (Manager only)"""
    attendance = Attendance.query.get_or_404(attendance_id)

    # Check if manager can access this employee's record
    if (current_user.role.name if current_user.role else None) == 'Manager':
        if not hasattr(current_user, 'employee_profile') or \
           attendance.employee.manager_id != current_user.employee_profile.id:
            flash('Access denied', 'error')
            return redirect(url_for('attendance_list'))

    if request.method == 'POST':
        try:
            # Update attendance record
            clock_out_str = request.form.get('clock_out')
            if clock_out_str:
                from pytz import timezone, utc
                company_tz = timezone(attendance.employee.company.timezone if attendance.employee.company else 'UTC')
                
                # Parse local time from form
                local_time = datetime.strptime(clock_out_str, '%H:%M').time()
                attendance.clock_out = local_time # Local time for legacy
                
                # Create localized datetime and convert to UTC for storage
                local_dt = company_tz.localize(datetime.combine(attendance.date, local_time))
                utc_dt = local_dt.astimezone(utc).replace(tzinfo=None)
                attendance.clock_out_time = utc_dt
                
                # Recalculate hours (logic should be robust)
                if attendance.clock_in_time:
                    # Use standardized UTC timestamps for calculation
                    clock_in_utc = attendance.clock_in_time.replace(tzinfo=utc) if attendance.clock_in_time.tzinfo is None else attendance.clock_in_time
                    total_seconds = (local_dt.astimezone(utc) - clock_in_utc).total_seconds()

                    # Subtract break time if applicable
                    if attendance.break_start and attendance.break_end:
                        # Break times are currently stored as local time objects
                        break_start_dt = company_tz.localize(datetime.combine(attendance.date, attendance.break_start))
                        break_end_dt = company_tz.localize(datetime.combine(attendance.date, attendance.break_end))
                        break_seconds = (break_end_dt - break_start_dt).total_seconds()
                        total_seconds -= break_seconds

                    total_hours = total_seconds / 3600

                    # Standard work day is 8 hours
                    if total_hours > 8:
                        attendance.regular_hours = 8
                        attendance.overtime_hours = total_hours - 8
                    else:
                        attendance.regular_hours = total_hours
                        attendance.overtime_hours = 0

                    attendance.total_hours = total_hours
                attendance.updated_at = datetime.utcnow()

            # Add correction note
            correction_note = request.form.get('notes', '')
            corrector_name = current_user.full_name  # Use property that gets name from employee profile
            if attendance.notes:
                attendance.notes += f"\nCorrected by {corrector_name}: {correction_note}"
            else:
                attendance.notes = f"Corrected by {corrector_name}: {correction_note}"

            db.session.commit()
            flash('Attendance record corrected successfully', 'success')
            return redirect(url_for('attendance_list'))

        except Exception as e:
            db.session.rollback()
            flash(f'Error correcting attendance: {str(e)}', 'error')

    return render_template('attendance/correct.html', attendance=attendance)


def auto_complete_incomplete_attendance():
    """Auto-complete attendance records that are still incomplete after 24 hours"""
    yesterday = date.today() - timedelta(days=1)

    # Find all incomplete attendance records from yesterday
    incomplete_records = Attendance.query.filter(
        Attendance.date == yesterday, Attendance.clock_out.is_(None)).all()

    for record in incomplete_records:
        from pytz import timezone, utc
        employee = record.employee
        company = employee.company
        tz_str = company.timezone if company else 'UTC'
        tz = timezone(tz_str)
        
        # Auto-complete with 6 PM clock out or shift end
        default_clock_out = time(18, 0)
        if employee.working_hours and employee.working_hours.end_time:
             default_clock_out = employee.working_hours.end_time
             
        # Localize and convert to UTC
        clock_out_local = tz.localize(datetime.combine(record.date, default_clock_out))
        clock_out_utc = clock_out_local.astimezone(utc).replace(tzinfo=None)
        
        record.clock_out = default_clock_out
        record.clock_out_time = clock_out_utc
        record.status = 'Present'
        record.sub_status = 'Auto Completed'
        record.updated_at = datetime.utcnow()
        
        # Calculate hours using UTC timestamps if possible
        if record.clock_in_time:
            clock_in_utc = record.clock_in_time.replace(tzinfo=utc) if record.clock_in_time.tzinfo is None else record.clock_in_time
            total_seconds = (clock_out_local.astimezone(utc) - clock_in_utc).total_seconds()
            
            # Subtract break time if applicable
            if record.break_start and record.break_end:
                break_start_dt = tz.localize(datetime.combine(record.date, record.break_start))
                break_end_dt = tz.localize(datetime.combine(record.date, record.break_end))
                break_seconds = (break_end_dt - break_start_dt).total_seconds()
                total_seconds -= break_seconds

            total_hours = total_seconds / 3600

            # Standard work day is 8 hours
            if total_hours > 8:
                record.regular_hours = 8
                record.overtime_hours = total_hours - 8
            else:
                record.regular_hours = total_hours
                record.overtime_hours = 0

            record.total_hours = total_hours
        record.notes = f"Auto-completed by system: Forgot to clock out on {record.date.strftime('%Y-%m-%d')}"

    if incomplete_records:
        db.session.commit()
        print(
            f"Auto-completed {len(incomplete_records)} incomplete attendance records"
        )


@app.route('/attendance/incomplete')
@require_role(['Super Admin', 'Admin', 'Manager'])
def attendance_incomplete():
    """View incomplete attendance records that need correction"""
    # Find incomplete attendance records from the last 7 days
    week_ago = date.today() - timedelta(days=7)

    query = Attendance.query.filter(
        Attendance.date >= week_ago,
        Attendance.clock_out.is_(None)).join(Employee)

    # Role-based filtering
    if (current_user.role.name if current_user.role else None) == 'Manager' and hasattr(current_user,
                                                  'employee_profile'):
        query = query.filter(
            Employee.manager_id == current_user.employee_profile.id)

    incomplete_records = query.order_by(Attendance.date.desc()).all()

    return render_template('attendance/incomplete.html',
                           incomplete_records=incomplete_records)


@app.route('/attendance/bulk', methods=['GET', 'POST'])
@require_role(['Super Admin', 'Admin', 'Manager'])
def attendance_mark_absent():
    """Bulk attendance management - mark employees as absent for a specific date"""
    selected_date = request.args.get('date') or request.form.get('date')
    if not selected_date:
        selected_date = date.today().strftime('%Y-%m-%d')

    try:
        filter_date = datetime.strptime(selected_date, '%Y-%m-%d').date()
    except ValueError:
        flash('Invalid date format', 'error')
        filter_date = date.today()
        selected_date = filter_date.strftime('%Y-%m-%d')

    if request.method == 'POST':
        try:
            # Get list of employee IDs marked as absent
            absent_employee_ids = request.form.getlist('absent_employees')
            absent_employee_ids = [int(emp_id) for emp_id in absent_employee_ids if emp_id.isdigit()]

            # Get all employees based on role permissions
            employees_query = Employee.query.filter_by(is_active=True)

            # Apply role-based filtering
            if (current_user.role.name if current_user.role else None) == 'Manager' and hasattr(current_user, 'employee_profile') and current_user.employee_profile:
                # Manager: Can manage their team + themselves
                manager_id = current_user.employee_profile.id
                employees_query = employees_query.filter(
                    db.or_(
                        Employee.id == manager_id,
                        Employee.manager_id == manager_id
                    )
                )

            all_employees = employees_query.all()

            # Ensure attendance records exist for all employees for this date
            create_daily_attendance_records(filter_date, all_employees)

            # Update attendance status for all employees
            for employee in all_employees:
                attendance = Attendance.query.filter_by(
                    employee_id=employee.id,
                    date=filter_date
                ).first()

                if attendance:
                    if employee.id in absent_employee_ids:
                        attendance.status = 'Absent'
                        attendance.remarks = f'Marked absent by {current_user.full_name}'  # Use property that gets name from employee profile
                        # Clear time fields for absent employees
                        attendance.clock_in = None
                        attendance.clock_out = None
                        attendance.clock_in_time = None
                        attendance.clock_out_time = None
                        attendance.sub_status = None
                        attendance.break_start = None
                        attendance.break_end = None
                        attendance.regular_hours = 0
                        attendance.overtime_hours = 0
                        attendance.total_hours = 0
                    else:
                        attendance.status = 'Present'
                        # For present employees, set default 8 hours if not manually clocked
                        if not attendance.clock_in and not attendance.clock_out:
                            attendance.regular_hours = 8
                            attendance.total_hours = 8
                            attendance.overtime_hours = 0

            db.session.commit()

            present_count = len(all_employees) - len(absent_employee_ids)
            absent_count = len(absent_employee_ids)

            flash(f'Attendance updated for {filter_date.strftime("%B %d, %Y")}: {present_count} Present, {absent_count} Absent', 'success')

        except Exception as e:
            db.session.rollback()
            flash(f'Error updating attendance: {str(e)}', 'error')

    # Get employees and their attendance for the selected date
    employees_query = Employee.query.filter_by(is_active=True)

    # Apply role-based filtering for display
    if (current_user.role.name if current_user.role else None) == 'Manager' and hasattr(current_user, 'employee_profile') and current_user.employee_profile:
        manager_id = current_user.employee_profile.id
        employees_query = employees_query.filter(
            db.or_(
                Employee.id == manager_id,
                Employee.manager_id == manager_id
            )
        )

    employees = employees_query.order_by(Employee.first_name, Employee.last_name).all()

    # Ensure attendance records exist for all employees for this date
    create_daily_attendance_records(filter_date, employees)

    # Get attendance records for the selected date
    attendance_records = {}
    for employee in employees:
        attendance = Attendance.query.filter_by(
            employee_id=employee.id,
            date=filter_date
        ).first()
        attendance_records[employee.id] = attendance

    return render_template('attendance/bulk_manage.html',
                         employees=employees,
                         attendance_records=attendance_records,
                         selected_date=selected_date,
                         filter_date=filter_date,
                         date=date)


def create_daily_attendance_records(target_date, employees=None):
    """Create attendance records for all active employees for a specific date"""
    if employees is None:
        employees = Employee.query.filter_by(is_active=True).all()

    created_count = 0
    for employee in employees:
        # Check if attendance record already exists
        existing = Attendance.query.filter_by(
            employee_id=employee.id,
            date=target_date
        ).first()

        if not existing:
            # Create new attendance record with default Present status
            attendance = Attendance()
            attendance.employee_id = employee.id
            attendance.date = target_date
            attendance.status = 'Present'
            attendance.regular_hours = 8  # Default 8 hours for present employees
            attendance.total_hours = 8
            attendance.overtime_hours = 0
            attendance.remarks = 'Auto-generated attendance record'

            db.session.add(attendance)
            created_count += 1

    if created_count > 0:
        db.session.commit()
        print(f"Created {created_count} attendance records for {target_date}")

    return created_count


def auto_create_daily_attendance():
    """Auto-create attendance records for all active employees for today"""
    today = date.today()
    employees = Employee.query.filter_by(is_active=True).all()
    return create_daily_attendance_records(today, employees)


@app.route('/attendance/auto-create', methods=['POST'])
@require_role(['Super Admin', 'Admin'])
def attendance_auto_create():
    """Manual trigger for creating daily attendance records - useful for Render deployment"""
    try:
        target_date_str = request.form.get('date')
        if target_date_str:
            target_date = datetime.strptime(target_date_str, '%Y-%m-%d').date()
        else:
            target_date = date.today()

        # Get all active employees
        employees = Employee.query.filter_by(is_active=True).all()

        # Create attendance records
        created_count = create_daily_attendance_records(target_date, employees)

        if created_count > 0:
            flash(f'Successfully created attendance records for {created_count} employees on {target_date}', 'success')
        else:
            flash(f'Attendance records already exist for all employees on {target_date}', 'info')

    except ValueError:
        flash('Invalid date format. Please use YYYY-MM-DD format.', 'error')
    except Exception as e:
        flash(f'Error creating attendance records: {str(e)}', 'error')

    return redirect(url_for('attendance_bulk_manage'))


@app.route('/api/attendance/auto-create', methods=['POST'])
def api_attendance_auto_create():
    """API endpoint for creating daily attendance records - for external cron services"""
    try:
        # Simple API key authentication (you should set this in environment variables)
        api_key = request.headers.get('X-API-Key') or request.form.get('api_key')
        expected_api_key = os.environ.get('ATTENDANCE_API_KEY', 'your-secret-api-key-here')

        if api_key != expected_api_key:
            return {'error': 'Invalid API key'}, 401

        target_date_str = request.form.get('date') or request.json.get('date') if request.is_json else None
        if target_date_str:
            target_date = datetime.strptime(target_date_str, '%Y-%m-%d').date()
        else:
            target_date = date.today()

        # Get all active employees
        employees = Employee.query.filter_by(is_active=True).all()

        # Create attendance records
        created_count = create_daily_attendance_records(target_date, employees)

        return {
            'success': True,
            'message': f'Created attendance records for {created_count} employees on {target_date}',
            'date': target_date.strftime('%Y-%m-%d'),
            'created_count': created_count
        }, 200

    except ValueError:
        return {'error': 'Invalid date format. Please use YYYY-MM-DD format.'}, 400
    except Exception as e:
        return {'error': f'Error creating attendance records: {str(e)}'}, 500


# Leave Management Routes have been moved to routes_leave.py
# See routes_leave.py for leave_list, leave_request, leave_edit, leave_approve


# Claims Management Routes
@app.route('/claims')
@require_login
def claims_list():
    """List claims"""
    page = request.args.get('page', 1, type=int)
    status_filter = request.args.get('status', type=str)

    query = Claim.query.join(Employee)

    if status_filter:
        query = query.filter(Claim.status == status_filter)

    # Role-based filtering
    if (current_user.role.name if current_user.role else None) == 'Employee' and hasattr(current_user,
                                                   'employee_profile'):
        query = query.filter(
            Claim.employee_id == current_user.employee_profile.id)
    elif (current_user.role.name if current_user.role else None) == 'Manager' and hasattr(current_user,
                                                    'employee_profile'):
        query = query.filter(
            Employee.manager_id == current_user.employee_profile.id)

    claims = query.order_by(Claim.created_at.desc()).paginate(page=page,
                                                              per_page=20,
                                                              error_out=False)

    return render_template('claims/list.html',
                           claims=claims,
                           status_filter=status_filter)


@app.route('/claims/submit', methods=['GET', 'POST'])
@require_login
def claims_submit():
    """Submit new claim"""
    if request.method == 'POST':
        try:
            if not hasattr(
                    current_user,
                    'employee_profile') or not current_user.employee_profile:
                flash('Employee profile required for attendance marking',
                      'error')
                return redirect(url_for('dashboard'))

            claim = Claim()
            claim.employee_id = current_user.employee_profile.id
            claim.claim_type = request.form.get('claim_type')
            amount_str = request.form.get('amount')
            claim.amount = float(amount_str) if amount_str else 0.0
            claim.claim_date = parse_date(request.form.get('claim_date'))
            claim.description = request.form.get('description')
            claim.receipt_number = request.form.get('receipt_number')
            claim.submitted_by = current_user.id

            db.session.add(claim)
            db.session.commit()

            flash('Claim submitted successfully', 'success')
            return redirect(url_for('claims_list'))

        except Exception as e:
            db.session.rollback()
            flash(f'Error submitting claim: {str(e)}', 'error')

    return render_template('claims/form.html')


@app.route('/claims/<int:claim_id>/approve', methods=['POST'])
@require_role(['Super Admin', 'Admin', 'Manager'])
def claims_approve(claim_id):
    """Approve/reject claim"""
    claim = Claim.query.get_or_404(claim_id)

    try:
        action = request.form.get('action')

        if action == 'approve':
            claim.status = 'Approved'
            claim.approved_by = current_user.id
            claim.approved_at = datetime.now()
            flash('Claim approved', 'success')

        elif action == 'reject':
            claim.status = 'Rejected'
            claim.approved_by = current_user.id
            claim.approved_at = datetime.now()
            claim.rejection_reason = request.form.get('rejection_reason')
            flash('Claim rejected', 'success')

        db.session.commit()

    except Exception as e:
        db.session.rollback()
        flash(f'Error processing claim: {str(e)}', 'error')

    return redirect(url_for('claims_list'))


# Appraisal Management Routes
@app.route('/appraisal')
@require_login
def appraisal_list():
    """List appraisals"""
    page = request.args.get('page', 1, type=int)

    query = Appraisal.query.join(Employee)

    # Role-based filtering
    if (current_user.role.name if current_user.role else None) == 'Employee' and hasattr(current_user,
                                                   'employee_profile'):
        query = query.filter(
            Appraisal.employee_id == current_user.employee_profile.id)
    elif (current_user.role.name if current_user.role else None) == 'Manager' and hasattr(current_user,
                                                    'employee_profile'):
        query = query.filter(
            Employee.manager_id == current_user.employee_profile.id)

    appraisals = query.order_by(Appraisal.created_at.desc()).paginate(
        page=page, per_page=20, error_out=False)

    return render_template('appraisal/list.html', appraisals=appraisals)


@app.route('/appraisal/create', methods=['GET', 'POST'])
@require_role(['Super Admin', 'Admin', 'Manager'])
def appraisal_create():
    """Create new appraisal"""
    if request.method == 'POST':
        try:
            appraisal = Appraisal()
            employee_id_str = request.form.get('employee_id')
            appraisal.employee_id = int(
                employee_id_str) if employee_id_str else 0
            appraisal.review_period_start = parse_date(
                request.form.get('review_period_start'))
            appraisal.review_period_end = parse_date(
                request.form.get('review_period_end'))
            appraisal.performance_rating = int(
                request.form.get('performance_rating', '0'))
            appraisal.goals_achievement = int(
                request.form.get('goals_achievement', '0'))
            appraisal.teamwork_rating = int(
                request.form.get('teamwork_rating', '0'))
            appraisal.communication_rating = int(
                request.form.get('communication_rating', '0'))

            # Calculate overall rating
            ratings = [
                appraisal.performance_rating, appraisal.goals_achievement,
                appraisal.teamwork_rating, appraisal.communication_rating
            ]
            appraisal.overall_rating = sum(ratings) / len(ratings)

            appraisal.manager_feedback = request.form.get('manager_feedback')
            appraisal.development_goals = request.form.get('development_goals')
            appraisal.training_recommendations = request.form.get(
                'training_recommendations')
            appraisal.reviewed_by = current_user.id
            appraisal.status = 'Completed'
            appraisal.completed_at = datetime.now()

            db.session.add(appraisal)
            db.session.commit()

            flash('Appraisal created successfully', 'success')
            return redirect(url_for('appraisal_list'))

        except Exception as e:
            db.session.rollback()
            flash(f'Error creating appraisal: {str(e)}', 'error')

    # Get employees for appraisal
    employees = Employee.query.filter_by(is_active=True)
    if (current_user.role.name if current_user.role else None) == 'Manager' and hasattr(current_user,
                                                  'employee_profile'):
        employees = employees.filter(
            Employee.manager_id == current_user.employee_profile.id)
    employees = employees.order_by(Employee.first_name).all()

    return render_template('appraisal/form.html', employees=employees)


# Compliance and Reports
@app.route('/compliance')
@require_role(['Super Admin', 'Admin'])
def compliance_dashboard():
    """Compliance dashboard"""

    # Get current month for defaults
    current_month = datetime.now().month
    current_year = datetime.now().year

    # Recent compliance reports
    recent_reports = ComplianceReport.query.order_by(
        ComplianceReport.generated_at.desc()).limit(10).all()

    # Upcoming deadlines (simplified)
    deadlines = [{
        'type':
        'CPF Submission',
        'date':
        f"14/{current_month + 1 if current_month < 12 else 1}/{current_year if current_month < 12 else current_year + 1}"
    }, {
        'type': 'AIS Filing',
        'date': f"31/03/{current_year + 1}"
    }, {
        'type':
        'MOM OED',
        'date':
        f"15/{current_month + 1 if current_month < 12 else 1}/{current_year if current_month < 12 else current_year + 1}"
    }]

    return render_template('compliance/dashboard.html',
                           recent_reports=recent_reports,
                           deadlines=deadlines,
                           current_month=current_month,
                           current_year=current_year)


@app.route('/compliance/generate/<report_type>')
@require_role(['Super Admin', 'Admin'])
def compliance_generate(report_type):
    """Generate compliance reports"""
    month = request.args.get('month', datetime.now().month, type=int)
    year = request.args.get('year', datetime.now().year, type=int)

    try:
        # Get payroll records for the period
        payrolls = Payroll.query.filter(
            extract('month', Payroll.pay_period_end) == month,
            extract('year', Payroll.pay_period_end) == year,
            Payroll.status == 'Approved').all()

        if not payrolls:
            flash('No approved payroll records found for the selected period',
                  'warning')
            return redirect(url_for('compliance_dashboard'))

        if report_type == 'cpf':
            data = payroll_calc.generate_cpf_file(payrolls, month, year)
            filename = f"CPF_Submission_{year}_{month:02d}.csv"

            # Prepare CSV data
            csv_data = []
            for record in data['records']:
                csv_data.append([
                    record['employee_id'], record['name'], record['nric'],
                    record['cpf_account'], record['gross_salary'],
                    record['employee_cpf'], record['employer_cpf'],
                    record['total_cpf']
                ])

            headers = [
                'Employee ID', 'Name', 'NRIC', 'CPF Account', 'Gross Salary',
                'Employee CPF', 'Employer CPF', 'Total CPF'
            ]

            return export_to_csv(csv_data, filename, headers)

        elif report_type == 'ais':
            data = payroll_calc.generate_ais_file(payrolls, year)
            filename = f"AIS_Report_{year}.csv"

            csv_data = []
            for record in data['records']:
                csv_data.append([
                    record['employee_id'], record['name'], record['nric'],
                    record['annual_income'], record['employment_period']
                ])

            headers = [
                'Employee ID', 'Name', 'NRIC', 'Annual Income',
                'Employment Period'
            ]

            return export_to_csv(csv_data, filename, headers)

        elif report_type == 'oed':
            data = payroll_calc.generate_oed_file(payrolls, month, year)
            filename = f"OED_Report_{year}_{month:02d}.csv"

            csv_data = []
            for record in data['records']:
                csv_data.append([
                    record['employee_id'], record['name'],
                    record['passport_number'], record['work_permit_type'],
                    record['work_permit_expiry'], record['gross_salary'],
                    record['nationality'], record['designation']
                ])

            headers = [
                'Employee ID', 'Name', 'Passport/ID', 'Work Permit Type',
                'Work Permit Expiry', 'Gross Salary', 'Nationality', 'Designation'
            ]

            return export_to_csv(csv_data, filename, headers)

        elif report_type == 'bank':
            data = payroll_calc.generate_bank_file(payrolls)
            filename = f"Bank_Transfer_{year}_{month:02d}.csv"

            csv_data = []
            for record in data['records']:
                csv_data.append([
                    record['employee_id'], record['name'],
                    record['bank_account'], record['bank_name'],
                    record['amount'], record['reference']
                ])

            headers = [
                'Employee ID', 'Name', 'Bank Account', 'Bank Name', 'Amount',
                'Reference'
            ]

            return export_to_csv(csv_data, filename, headers)

        else:
            flash('Invalid report type', 'error')
            return redirect(url_for('compliance_dashboard'))

    except Exception as e:
        flash(f'Error generating {report_type.upper()} report: {str(e)}',
              'error')
        return redirect(url_for('compliance_dashboard'))


# Export routes
@app.route('/users')
@require_role(['Super Admin', 'Admin', 'HR Manager'])
def user_management():
    """User management for admins and HR managers"""
    try:
        # Get users based on role
        if current_user.role and current_user.role.name == 'Super Admin':
            # Super Admin sees all users
            users = User.query.order_by(User.first_name, User.last_name).all()
        else:
            # Admin/HR Manager see only users from their tenant
            current_tenant_id = current_user.organization.tenant_id if current_user.organization else None
            if current_tenant_id:
                # Get all users in the same tenant
                users = db.session.query(User).join(
                    Organization, User.organization_id == Organization.id
                ).filter(
                    Organization.tenant_id == current_tenant_id
                ).order_by(User.first_name, User.last_name).all()
            else:
                users = []

        return render_template('users/list.html', users=users)
    except Exception as e:
        flash(f'Error loading users: {str(e)}', 'error')
        return redirect(url_for('index'))


@app.route('/users/<user_id>/role', methods=['POST'])
@require_role(['Super Admin', 'Admin'])
def update_user_role(user_id):
    """Update user role"""
    user = User.query.get_or_404(user_id)
    new_role = request.form.get('role')

    if new_role in ['Super Admin', 'Admin', 'Manager', 'User']:
        user.role = new_role
        db.session.commit()
        flash(f'User role updated to {new_role}', 'success')
    else:
        flash('Invalid role specified', 'error')

    return redirect(url_for('user_management'))


@app.route('/export/employees')
@require_role(['Super Admin', 'Admin', 'Manager'])
def export_employees():
    """Export employees to CSV"""
    employees = Employee.query.filter_by(is_active=True).all()

    csv_data = []
    for emp in employees:
        csv_data.append([
            emp.employee_id, emp.first_name, emp.last_name, emp.email,
            emp.nric, emp.designation.name if emp.designation else '', emp.department,
            format_date(emp.hire_date), emp.employment_type,
            emp.work_permit_type,
            format_currency(emp.basic_salary)
        ])

    headers = [
        'Employee ID', 'First Name', 'Last Name', 'Email', 'NRIC', 'Designation',
        'Department', 'Hire Date', 'Employment Type', 'Work Permit Type',
        'Basic Salary'
    ]

    return export_to_csv(csv_data, 'employees_export.csv', headers)


# Mobile API routes for PWA functionality
@app.route('/api/attendance/check')
@require_login
def api_attendance_check():
    """Check today's attendance status for mobile"""
    if not hasattr(current_user, 'employee_profile'):
        return jsonify({'error': 'Employee profile not found'}), 400

    today = date.today()
    attendance = Attendance.query.filter_by(
        employee_id=current_user.employee_profile.id, date=today).first()

    if attendance:
        return jsonify({
            'clocked_in':
            attendance.clock_in is not None,
            'clocked_out':
            attendance.clock_out is not None,
            'on_break':
            attendance.break_start is not None
            and attendance.break_end is None,
            'clock_in_time':
            attendance.clock_in.strftime('%H:%M')
            if attendance.clock_in else None,
            'clock_out_time':
            attendance.clock_out.strftime('%H:%M')
            if attendance.clock_out else None
        })
    else:
        return jsonify({
            'clocked_in': False,
            'clocked_out': False,
            'on_break': False
        })


@app.route('/attendance/bulk-manage', methods=['GET', 'POST'])
@require_role(['HR Manager', 'Tenant Admin', 'Super Admin'])
def attendance_bulk_manage():
    """Manage bulk attendance for multiple employees"""
    from datetime import datetime
    
    # Get query parameters
    selected_date_str = request.args.get('date', date.today().isoformat())
    selected_company = request.args.get('company', '')
    
    try:
        filter_date = datetime.fromisoformat(selected_date_str).date()
    except (ValueError, TypeError):
        filter_date = date.today()
    
    selected_date_str = filter_date.isoformat()
    
    # Get available companies using accessible scope (Tenant Admin vs HR Manager)
    available_companies = current_user.get_accessible_companies()
    # Sort by name for dropdown
    available_companies.sort(key=lambda x: x.name)
    
    accessible_company_ids = [c.id for c in available_companies]

    # Get employees for selected company or all accessible companies
    if selected_company:
        try:
            # Check if selected company is accessible
            # We robustly check ID match using string comparison to handle UUIDs
            is_accessible = any(str(c.id) == str(selected_company) for c in available_companies)
            
            if is_accessible:
                 from sqlalchemy.orm import joinedload
                 employees = Employee.query.options(joinedload(Employee.company)).filter_by(
                     company_id=selected_company, 
                     is_active=True
                 ).order_by(Employee.first_name).all()
            else:
                 employees = [] # Not accessible
                 flash('Access Denied to selected company', 'danger')

        except Exception as e:
            employees = []
            flash(f'Error filtering by company: {str(e)}', 'error')
    else:
        # Load employees from ALL accessible companies
        if accessible_company_ids:
            from sqlalchemy.orm import joinedload
            employees = Employee.query.options(joinedload(Employee.company)).filter(
                Employee.company_id.in_(accessible_company_ids),
                Employee.is_active == True
            ).order_by(Employee.first_name).all()
        else:
            employees = []
    
    # Get attendance records for the selected date
    attendance_records = {}
    for emp in employees:
        att = Attendance.query.filter_by(employee_id=emp.id, date=filter_date).first()
        attendance_records[emp.id] = att
    
    # Handle form submission for bulk updates
    if request.method == 'POST':
        action = request.form.get('action')
        try:
            if action == 'bulk_log':
                # Bulk log for all employees in the selected view
                bulk_status = request.form.get('bulk_status', 'Present')
                
                # Validate bulk_status enum value
                valid_statuses = ['Present', 'Incomplete', 'Absent', 'Leave']
                if bulk_status not in valid_statuses:
                    if bulk_status == 'Half Day':
                        bulk_status = 'Present'
                    else:
                        bulk_status = 'Absent'
                bulk_clock_in = request.form.get('bulk_clock_in')
                bulk_clock_out = request.form.get('bulk_clock_out')
                
                from datetime import time as dt_time
                from core.models import AttendanceSegment
                
                count = 0
                for emp in employees:
                    att = Attendance.query.filter_by(employee_id=emp.id, date=filter_date).first()
                    if not att:
                        att = Attendance(employee_id=emp.id, date=filter_date)
                    
                    att.status = bulk_status
                    
                    # Parse times safely
                    in_time = None
                    out_time = None
                    if bulk_clock_in:
                        try:
                            in_time = dt_time.fromisoformat(bulk_clock_in)
                            att.clock_in = in_time
                            att.clock_in_time = datetime.combine(filter_date, in_time)
                        except (ValueError, TypeError): pass
                        
                    if bulk_clock_out:
                        try:
                            out_time = dt_time.fromisoformat(bulk_clock_out)
                            att.clock_out = out_time
                            att.clock_out_time = datetime.combine(filter_date, out_time)
                        except (ValueError, TypeError): pass
                    
                    # Calculate hours
                    if att.clock_in_time and att.clock_out_time:
                        duration = (att.clock_out_time - att.clock_in_time).total_seconds() / 3600
                        att.regular_hours = round(max(0, duration), 2)
                        att.total_hours = att.regular_hours
                    
                    db.session.add(att)
                    db.session.flush() # Get ID for segments
                    
                    # Create/Update Segment for consistency with AttendanceService
                    if att.clock_in_time:
                        seg = AttendanceSegment.query.filter_by(attendance_id=att.id).first()
                        if not seg:
                            seg = AttendanceSegment(attendance_id=att.id, segment_type='Work')
                        
                        seg.clock_in = att.clock_in_time
                        seg.clock_out = att.clock_out_time
                        if att.total_hours:
                            seg.duration_minutes = int(att.total_hours * 60)
                        db.session.add(seg)
                    
                    count += 1
                    
                db.session.commit()
                flash(f'Bulk attendance logged for {count} employees', 'success')

            elif action == 'bulk_delete':
                # Delete all attendance records for the selected view
                count = 0
                for emp in employees:
                    att = Attendance.query.filter_by(employee_id=emp.id, date=filter_date).first()
                    if att:
                        # Deleting segments first
                        from core.models import AttendanceSegment
                        AttendanceSegment.query.filter_by(attendance_id=att.id).delete()
                        db.session.delete(att)
                        count += 1
                db.session.commit()
                flash(f'Deleted {count} attendance records for {filter_date}', 'success')

            elif action == 'bulk_ot_approve':
                # Approve all OT for the selected view
                count = 0
                for emp in employees:
                    att = Attendance.query.filter_by(employee_id=emp.id, date=filter_date).first()
                    if att and att.status == 'Present' and att.overtime_hours > 0:
                        att.overtime_approved = True
                        att.overtime_approved_by = current_user.id
                        att.overtime_approved_at = datetime.now()
                        db.session.add(att)
                        count += 1
                db.session.commit()
                flash(f'Approved Overtime for {count} employees', 'success')

            elif action == 'bulk_mark_lop':
                # Mark all Absent as LOP for the selected view
                count = 0
                for emp in employees:
                    att = Attendance.query.filter_by(employee_id=emp.id, date=filter_date).first()
                    if att and att.status == 'Absent':
                        att.lop = True
                        db.session.add(att)
                        count += 1
                db.session.commit()
                flash(f'Marked {count} absent records as LOP', 'success')

            else:
                # Individual employee updates or unauthorized bulk action
                # Get bulk times for common application
                bulk_clock_in_str = request.form.get('bulk_clock_in')
                bulk_clock_out_str = request.form.get('bulk_clock_out')
                from datetime import time as dt_time
                from core.models import AttendanceSegment

                count = 0
                for emp in employees:
                    emp_id = emp.id
                    status = request.form.get(f'status_{emp_id}')
                    if not status: continue
                    
                    # Validate status enum value
                    valid_statuses = ['Present', 'Incomplete', 'Absent', 'Leave']
                    if status not in valid_statuses:
                        if status == 'Half Day': status = 'Present'
                        else: status = 'Absent'
                    
                    att = Attendance.query.filter_by(employee_id=emp_id, date=filter_date).first()
                    if not att:
                        att = Attendance(employee_id=emp_id, date=filter_date)
                    
                    att.status = status
                    att.lop = request.form.get(f'lop_{emp_id}') == 'on'

                    # Apply common bulk times if status is 'Present'
                    if status == 'Present' and (bulk_clock_in_str or bulk_clock_out_str):
                        if bulk_clock_in_str:
                            try:
                                in_time = dt_time.fromisoformat(bulk_clock_in_str)
                                att.clock_in = in_time
                                att.clock_in_time = datetime.combine(filter_date, in_time)
                            except (ValueError, TypeError): pass
                        
                        if bulk_clock_out_str:
                            try:
                                out_time = dt_time.fromisoformat(bulk_clock_out_str)
                                att.clock_out = out_time
                                att.clock_out_time = datetime.combine(filter_date, out_time)
                            except (ValueError, TypeError): pass

                        # Calculate hours if we have both times
                        if att.clock_in_time and att.clock_out_time:
                            duration = (att.clock_out_time - att.clock_in_time).total_seconds() / 3600
                            att.regular_hours = round(max(0, duration), 2)
                            att.total_hours = att.regular_hours
                        elif not att.total_hours:
                            att.total_hours = 8.0 # Fallback
                        
                        db.session.add(att)
                        db.session.flush()

                        # Synchronize Segment
                        if att.clock_in_time:
                            seg = AttendanceSegment.query.filter_by(attendance_id=att.id).first()
                            if not seg:
                                seg = AttendanceSegment(attendance_id=att.id, segment_type='Work')
                            seg.clock_in = att.clock_in_time
                            seg.clock_out = att.clock_out_time
                            seg.duration_minutes = int(att.total_hours * 60)
                            db.session.add(seg)
                    
                    db.session.add(att)
                    count += 1
                db.session.commit()
                flash(f'Attendance records updated successfully for {filter_date}', 'success')
            
        except Exception as e:
            db.session.rollback()
            flash(f'Error processing attendance: {str(e)}', 'error')
        
        return redirect(url_for('attendance_bulk_manage', date=filter_date.isoformat(), company=selected_company))
    
    return render_template('attendance/bulk_manage.html',
                         selected_date=selected_date_str,
                         filter_date=filter_date,
                         selected_company=selected_company,
                         available_companies=available_companies,
                         employees=employees,
                         attendance_records=attendance_records,
                         date=date)


# Master Data Management Routes
# Role routes moved to `routes_masters.py` to avoid duplicate endpoint
# registrations. See `routes_masters.py` for the canonical implementations
# of role_list, role_add, role_edit and role_delete.

# Department routes moved to `routes_masters.py` to avoid duplicate endpoint
# registrations. See `routes_masters.py` for the canonical implementations
# of department_list, department_add, department_edit and department_delete.
# Note: Working Hours Management Routes have been moved to routes_masters.py
<|MERGE_RESOLUTION|>--- conflicted
+++ resolved
@@ -2439,7 +2439,6 @@
             remarks = request.form.get('remarks')
 
             if action == 'clock_in':
-<<<<<<< HEAD
                 # ---------------------------------------------------------
                 # AUTO-CLOSE LOGIC: Handle forgotten clock-outs from previous days
                 # ---------------------------------------------------------
@@ -2503,87 +2502,6 @@
                     flash(f'Note: Your attendance for {past_record.date.strftime("%d %b")} was auto-closed at {auto_cutoff_time.strftime("%H:%M")}.', 'info')
 
                 # Proceed with current Day Clock In
-                if not existing:
-                    attendance = Attendance(
-                        employee_id=employee_id,
-                        date=today,
-                        clock_in=utc_action_time,
-                        status='Present',
-                        location_lat=request.form.get('latitude'),
-                        location_lng=request.form.get('longitude')
-                    )
-                    db.session.add(attendance)
-                    flash('Clocked in successfully', 'success')
-                elif not existing.clock_in:
-                    # Fix: Allow updating existing record (e.g. created by cron job)
-                    existing.clock_in = utc_action_time
-                    existing.status = 'Present'
-                    existing.location_lat = request.form.get('latitude')
-                    existing.location_lng = request.form.get('longitude')
-                    flash('Clocked in successfully', 'success')
-                else:
-                    flash('Already clocked in for today', 'warning')
-            elif existing:
-                if action == 'clock_out':
-                    # Fix: Prevent clock out if no clock in
-                    if not existing.clock_in:
-                         flash('Cannot clock out: Missing Clock In time. Please Clock In first.', 'error')
-                         return redirect(url_for('attendance_mark'))
-
-                    existing.clock_out = utc_action_time
-                    
-                    # Calculate hours
-                    if existing.clock_in:
-                        clock_in_dt = datetime.combine(existing.date, existing.clock_in)
-                        clock_out_dt = datetime.combine(existing.date, utc_action_time)
-                        total_seconds = (clock_out_dt - clock_in_dt).total_seconds()
-
-                        # Subtract break time if applicable
-                        if existing.break_start and existing.break_end:
-                            break_start_dt = datetime.combine(existing.date, existing.break_start)
-                            break_end_dt = datetime.combine(existing.date, existing.break_end)
-                            break_seconds = (break_end_dt - break_start_dt).total_seconds()
-                            total_seconds -= break_seconds
-
-                        total_hours = total_seconds / 3600
-                        
-                        # Get standard working hours from employee profile or default to 8
-                        standard_hours = 8.0
-                        if employee_profile.working_hours and employee_profile.working_hours.hours_per_day:
-                            standard_hours = float(employee_profile.working_hours.hours_per_day)
-
-                        if total_hours > standard_hours:
-                            existing.regular_hours = standard_hours
-                            existing.overtime_hours = total_hours - standard_hours
-                            existing.has_overtime = True
-                            existing.overtime_approved = False
-                        else:
-                            existing.regular_hours = total_hours
-                            existing.overtime_hours = 0
-                            existing.has_overtime = False
-                            
-                        existing.total_hours = total_hours
-
-                    flash('Clocked out successfully', 'success')
-                elif action == 'break_start':
-                    if not existing.clock_in:
-                         flash('Cannot start break: Missing Clock In time.', 'error')
-                         return redirect(url_for('attendance_mark'))
-                    existing.break_start = utc_action_time
-                    flash('Break started', 'success')
-                elif action == 'break_end':
-                    if not existing.clock_in:
-                         flash('Cannot end break: Missing Clock In time.', 'error')
-                         return redirect(url_for('attendance_mark'))
-                    existing.break_end = utc_action_time
-                    flash('Break ended', 'success')
-=======
-                success, message = AttendanceService.clock_in(
-                    employee_id, latitude=latitude, longitude=longitude, remarks=remarks
-                )
-            elif action == 'clock_out':
-                success, message = AttendanceService.clock_out(
-                    employee_id, latitude=latitude, longitude=longitude, remarks=remarks
                 )
             elif action == 'break_start':
                 success, message = AttendanceService.start_break(
@@ -2593,7 +2511,6 @@
                 success, message = AttendanceService.end_break(
                     employee_id, remarks=remarks
                 )
->>>>>>> f1ea135b
             else:
                 flash(f'Unknown action: {action}', 'error')
                 return redirect(url_for('attendance_mark'))
