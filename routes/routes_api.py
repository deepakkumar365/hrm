--- conflicted
+++ resolved
@@ -673,13 +673,8 @@
                 'id': att.id,
                 'employee_id': att.employee_id,
                 'date': att.date.isoformat() if att.date else None,
-<<<<<<< HEAD
                 'clock_in': att.clock_in.isoformat() if att.clock_in else None,
                 'clock_out': att.clock_out.isoformat() if att.clock_out else None,
-=======
-                'clock_in': c_in_local.isoformat() if c_in_local else None,
-                'clock_out': c_out_local.isoformat() if c_out_local else None,
->>>>>>> f1ea135b
                 'status': att.status,
                 'duration_hours': float(att.total_hours) if hasattr(att, 'total_hours') and att.total_hours else 0
             })
