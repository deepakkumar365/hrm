--- conflicted
+++ resolved
@@ -5,7 +5,6 @@
 import calendar
 import os
 import time as pytime
-import subprocess
 from werkzeug.utils import secure_filename
 
 from app import app, db
@@ -112,14 +111,10 @@
         db.session.rollback()
         return False
 
-
-
 def initialize_default_data():
     """Initialize default users and master data - call this after ensuring DB is ready"""
     try:
         with app.app_context():
-<<<<<<< HEAD
-=======
             # Check if tables exist before trying to query them
             from sqlalchemy import inspect
             inspector = inspect(db.engine)
@@ -131,18 +126,17 @@
                 print("Run 'flask db upgrade' to create tables, then restart the application.")
                 return
 
->>>>>>> 518d04bf
             if create_default_users():
-                print("[OK] Default users created successfully!")
+                print("✅ Default users created successfully!")
             if create_default_master_data():
-                print("[OK] Default master data created successfully!")
+                print("✅ Default master data created successfully!")
     except Exception as e:
-        print(f"[WARN] Warning: Could not initialize default data: {e}")
+        print(f"⚠️  Warning: Could not initialize default data: {e}")
         print("This is normal if the database is not yet set up or tables haven't been created.")
-
-# Initialize database and data on startup (only if not skipped)
+        print("Run 'flask db upgrade' to create tables, then restart the application.")
+
+# Only initialize default data if we're running the app (not during imports for migrations, etc.)
 if os.environ.get('FLASK_SKIP_DB_INIT') != '1':
-    # Initialize default data
     initialize_default_data()
 
 
