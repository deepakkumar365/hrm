from flask import session, render_template, request, redirect, url_for, flash, jsonify, send_file
from flask_login import current_user
from sqlalchemy import func, extract, and_, text
import uuid
from datetime import datetime, date, time, timedelta
import calendar
import os
import time as pytime
from werkzeug.utils import secure_filename
from io import BytesIO
import logging



from app import app, db
from auth import require_login, require_role, create_default_users
from models import (Employee, Payroll, PayrollConfiguration, Attendance, Leave, Claim, Appraisal,
                    ComplianceReport, User, Role, Department, WorkingHours, WorkSchedule,
                    Company, Tenant, EmployeeBankInfo, EmployeeDocument, TenantPaymentConfig, TenantDocument, Designation, EmployeeGroup,
                    OTType, OTAttendance, OTRequest, OTApproval, PayrollOTSummary, OTDailySummary)
from forms import LoginForm, RegisterForm
from flask_login import login_user, logout_user
from singapore_payroll import SingaporePayrollCalculator
from utils import (export_to_csv, format_currency, format_date, parse_date,
                   validate_nric, validate_email, generate_employee_id, get_company_employee_id, check_permission,
                   mobile_optimized_pagination, get_current_month_dates, validate_phone_number)
from constants import DEFAULT_USER_PASSWORD

# Helper to validate image extension
def _allowed_image(filename: str) -> bool:
    if not filename or '.' not in filename:
        return False
    ext = filename.rsplit('.', 1)[1].lower()
    return ext in app.config.get('ALLOWED_IMAGE_EXTENSIONS', set())

# Initialize payroll calculator
payroll_calc = SingaporePayrollCalculator()

# A list of common timezones for dropdowns
common_timezones = [
    "UTC", "Asia/Singapore", "Asia/Kolkata", "Asia/Dubai", "Asia/Shanghai", 
    "Asia/Tokyo", "Europe/London", "Europe/Paris", "Europe/Berlin", 
    "America/New_York", "America/Chicago", "America/Denver", "America/Los_Angeles",
    "Australia/Sydney", "Australia/Perth"
]


@app.route('/health')
def health_check():
    """Health check endpoint for deployment monitoring"""
    try:
        # Simple database connectivity check
        db.session.execute(text('SELECT 1'))
        return {'status': 'healthy', 'database': 'connected'}, 200
    except Exception as e:
        return {'status': 'unhealthy', 'error': str(e)}, 503

# Create default users and master data on first run
def create_default_master_data():
    """Create default master data if it doesn't exist"""
    try:
        # Create default roles if none exist
        if Role.query.count() == 0:
            roles = [
                Role(name='Software Engineer', description='Develops and maintains software applications'),
                Role(name='Senior Developer', description='Senior software development role with leadership responsibilities'),
                Role(name='Team Lead', description='Leads development teams and manages projects'),
                Role(name='HR Manager', description='Manages human resources operations'),
                Role(name='Sales Executive', description='Responsible for sales activities and client relationships'),
                Role(name='Marketing Specialist', description='Handles marketing campaigns and brand management'),
                Role(name='Accountant', description='Manages financial records and accounting operations'),
                Role(name='Operations Manager', description='Oversees daily business operations'),
            ]
            for role in roles:
                db.session.add(role)

        # Create default departments if none exist
        if Department.query.count() == 0:
            departments = [
                Department(name='Information Technology', description='Software development and IT services'),
                Department(name='Human Resources', description='Employee relations and HR operations'),
                Department(name='Sales & Marketing', description='Sales and marketing activities'),
                Department(name='Finance & Accounting', description='Financial planning and accounting'),
                Department(name='Operations', description='Business operations and logistics'),
                Department(name='Administration', description='General administration and support'),
            ]
            for dept in departments:
                db.session.add(dept)

        # Create default working hours if none exist
        if WorkingHours.query.count() == 0:
            working_hours = [
                WorkingHours(name='Full-time Standard', hours_per_day=8.0, hours_per_week=40.0,
                           description='Standard full-time working hours'),
                WorkingHours(name='Part-time (Half Day)', hours_per_day=4.0, hours_per_week=20.0,
                           description='Half day part-time schedule'),
                WorkingHours(name='Extended Hours', hours_per_day=9.0, hours_per_week=45.0,
                           description='Extended working hours with overtime'),
                WorkingHours(name='Flexible Hours', hours_per_day=8.0, hours_per_week=40.0,
                           description='Flexible working arrangement'),
            ]
            for wh in working_hours:
                db.session.add(wh)

        # Create default work schedules if none exist
        if WorkSchedule.query.count() == 0:
            from datetime import time
            schedules = [
                WorkSchedule(name='Standard Hours', start_time=time(9, 0), end_time=time(18, 0),
                           break_duration=60, description='Standard 9-to-6 schedule'),
                WorkSchedule(name='Early Shift', start_time=time(7, 0), end_time=time(16, 0),
                           break_duration=60, description='Early morning shift'),
                WorkSchedule(name='Late Shift', start_time=time(14, 0), end_time=time(23, 0),
                           break_duration=60, description='Afternoon to evening shift'),
                WorkSchedule(name='Flexible Hours', start_time=time(8, 0), end_time=time(17, 0),
                           break_duration=60, description='Flexible timing schedule'),
            ]
            for schedule in schedules:
                db.session.add(schedule)

        db.session.commit()
        return True
    except Exception as e:
        print(f"Error creating master data: {e}")
        db.session.rollback()
        return False

def initialize_default_data():
    """Initialize default users and master data - call this after ensuring DB is ready"""
    try:
        with app.app_context():
            # Check if tables exist before trying to query them
            from sqlalchemy import inspect
            inspector = inspect(db.engine)
            tables = inspector.get_table_names()

            # Only proceed if the hrm_users table exists
            if 'hrm_users' not in tables:
                print("⚠️  Database tables not yet created. Skipping default data initialization.")
                print("Run 'flask db upgrade' to create tables, then restart the application.")
                return

            if create_default_users():
                print("✅ Default users created successfully!")
            if create_default_master_data():
                print("✅ Default master data created successfully!")
    except Exception as e:
        print(f"⚠️  Warning: Could not initialize default data: {e}")
        print("This is normal if the database is not yet set up or tables haven't been created.")
        print("Run 'flask db upgrade' to create tables, then restart the application.")

# Only initialize default data if we're running the app (not during imports for migrations, etc.)
if os.environ.get('FLASK_SKIP_DB_INIT') != '1':
    initialize_default_data()

@app.context_processor
def inject_user_profile_info():
    """
    Injects user profile information into the context of all templates.
    This makes `profile_image_path` and `user_full_name` available globally.
    """
    profile_image_path = None
    user_full_name = None
    if current_user.is_authenticated and hasattr(current_user, 'employee_profile') and current_user.employee_profile:
        profile_image_path = current_user.employee_profile.profile_image_path
        user_full_name = f"{current_user.employee_profile.first_name} {current_user.employee_profile.last_name}"
    
    return dict(profile_image_path=profile_image_path, user_full_name=user_full_name)

@app.before_request
def make_session_permanent():
    session.permanent = True


@app.route('/')
def index():
    """Landing page and dashboard"""
    if not current_user.is_authenticated:
        return redirect(url_for('login'))

    return redirect(url_for('dashboard'))


@app.route('/login', methods=['GET', 'POST'])
def login():
    """User login"""
    if current_user.is_authenticated:
        return redirect(url_for('dashboard'))

    form = LoginForm()
    if form.validate_on_submit():
        user = User.query.filter_by(username=form.username.data).first()
        if user and user.check_password(form.password.data) and user.is_active:
            login_user(user)
            next_page = request.args.get('next')
            return redirect(next_page) if next_page else redirect(
                url_for('dashboard'))
        else:
            flash('Invalid username or password', 'error')

    return render_template('auth/login.html', form=form)


@app.route('/register', methods=['GET', 'POST'])
@require_role(['Super Admin', 'Admin'])
def register():
    """Register new user (Admin only)"""
    form = RegisterForm()
    if form.validate_on_submit():
        user = User()
        user.username = form.username.data
        user.email = form.email.data
        user.first_name = form.first_name.data
        user.last_name = form.last_name.data
        user_role_name = current_user.role.name if current_user.role else None
        user.role = form.role.data if user_role_name in [
            'Super Admin', 'Admin'
        ] else 'User'
        user.set_password(form.password.data)
        db.session.add(user)
        db.session.commit()
        flash(f'User {user.username} created successfully!', 'success')
        return redirect(url_for('user_management'))

    return render_template('auth/register.html', form=form)


@app.route('/logout')
@require_login
def logout():
    """User logout"""
    logout_user()
    return redirect(url_for('login'))


def render_super_admin_dashboard():
    """Render Super Admin specific dashboard with tenant metrics"""
    from sqlalchemy import func, extract
    from datetime import datetime, timedelta
    from dateutil.relativedelta import relativedelta

    # Get tenant statistics
    total_tenants = Tenant.query.count()
    active_tenants = Tenant.query.filter_by(is_active=True).count()

    # Get company statistics
    total_companies = Company.query.count()

    # Get user statistics
    total_users = User.query.count()
    active_users = User.query.filter_by(is_active=True).count()

    # Get users by company (top 10 companies)
    company_user_counts = db.session.query(
        Company.name,
        func.count(Employee.id).label('user_count')
    ).join(Employee, Company.id == Employee.company_id)\
     .group_by(Company.name)\
     .order_by(func.count(Employee.id).desc())\
     .limit(10).all()

    company_labels = [c[0] for c in company_user_counts]
    company_counts = [c[1] for c in company_user_counts]

    # Get payroll statistics (last 6 months)
    six_months_ago = datetime.now() - relativedelta(months=6)
    payslip_stats = db.session.query(
        extract('year', Payroll.pay_period_end).label('year'),
        extract('month', Payroll.pay_period_end).label('month'),
        func.count(Payroll.id).label('count')
    ).filter(Payroll.pay_period_end >= six_months_ago)\
     .group_by('year', 'month')\
     .order_by('year', 'month').all()

    payslip_months = []
    payslip_counts = []
    for stat in payslip_stats:
        month_name = datetime(int(stat.year), int(stat.month), 1).strftime('%b %Y')
        payslip_months.append(month_name)
        payslip_counts.append(stat.count)

    # Get current month payslips
    current_month_start = datetime.now().replace(day=1, hour=0, minute=0, second=0, microsecond=0)
    payslips_this_month = Payroll.query.filter(
        Payroll.pay_period_end >= current_month_start
    ).count()

    # Calculate revenue from payment configurations
    payment_configs = TenantPaymentConfig.query.all()
    monthly_revenue = float(sum(config.monthly_charges or 0 for config in payment_configs))
    quarterly_revenue = monthly_revenue * 3
    yearly_revenue = monthly_revenue * 12

    # Mock data for collected/pending (can be enhanced with actual payment tracking)
    collected_revenue = monthly_revenue * 0.7  # 70% collected
    quarterly_collected = quarterly_revenue * 0.7  # 70% collected
    yearly_collected = yearly_revenue * 0.7  # 70% collected
    pending_payments = monthly_revenue * 0.25  # 25% pending
    overdue_payments = monthly_revenue * 0.05  # 5% overdue

    # Get recent tenants with their stats
    recent_tenants = []
    tenants = Tenant.query.order_by(Tenant.created_at.desc()).limit(5).all()
    for tenant in tenants:
        company_count = Company.query.filter_by(tenant_id=tenant.id).count()
        user_count = db.session.query(func.count(Employee.id))\
            .join(Company, Employee.company_id == Company.id)\
            .filter(Company.tenant_id == tenant.id).scalar() or 0

        payment_config = TenantPaymentConfig.query.filter_by(tenant_id=tenant.id).first()
        payment_type = payment_config.payment_type if payment_config else None

        recent_tenants.append({
            'name': tenant.name,
            'code': tenant.code,
            'is_active': tenant.is_active,
            'company_count': company_count,
            'user_count': user_count,
            'payment_type': payment_type
        })

    # Recent activities
    recent_activities = [
        {
            'icon': 'sitemap',
            'icon_class': 'primary',
            'title': f'{active_tenants} Active Tenants',
            'description': f'Out of {total_tenants} total tenants'
        },
        {
            'icon': 'building',
            'icon_class': 'success',
            'title': f'{total_companies} Companies',
            'description': 'Across all tenants'
        },
        {
            'icon': 'users',
            'icon_class': 'info',
            'title': f'{active_users} Active Users',
            'description': f'Out of {total_users} total users'
        },
        {
            'icon': 'file-invoice-dollar',
            'icon_class': 'warning',
            'title': f'{payslips_this_month} Payslips',
            'description': 'Generated this month'
        }
    ]

    stats = {
        'total_tenants': total_tenants,
        'active_tenants': active_tenants,
        'total_companies': total_companies,
        'total_users': total_users,
        'active_users': active_users,
        'company_labels': company_labels,
        'company_user_counts': company_counts,
        'payslip_months': payslip_months,
        'payslip_counts': payslip_counts,
        'payslips_this_month': payslips_this_month,
        'monthly_revenue': monthly_revenue,
        'quarterly_revenue': quarterly_revenue,
        'quarterly_collected': quarterly_collected,
        'yearly_revenue': yearly_revenue,
        'yearly_collected': yearly_collected,
        'collected_revenue': collected_revenue,
        'pending_payments': pending_payments,
        'overdue_payments': overdue_payments
    }

    return render_template('super_admin_dashboard.html',
                         stats=stats,
                         recent_tenants=recent_tenants,
                         recent_activities=recent_activities)


@app.route('/dashboard')
@require_login
def dashboard():
    """Main dashboard with HR metrics"""

    # Check if user is Super Admin
    user_role_name = current_user.role.name if current_user.role else None

    if user_role_name == 'Super Admin':
        # Render Super Admin Dashboard
        return render_super_admin_dashboard()
    
    if user_role_name in ['HR Manager', 'Tenant Admin']:
        # Redirect HR Manager and Tenant Admin to their specialized dashboard
        return redirect(url_for('hr_manager_dashboard'))

    # Get basic statistics
    stats = {
        'total_employees': Employee.query.filter_by(is_active=True).count(),
        'pending_leaves': Leave.query.filter_by(status='Pending').count(),
        'pending_claims': Claim.query.filter_by(status='Pending').count(),
        'this_month_attendance': 0
    }

    # Get current month attendance rate
    start_date, end_date = get_current_month_dates()
    total_attendance_records = Attendance.query.filter(
        Attendance.date.between(start_date, end_date)).count()

    working_days = sum(1 for d in range((end_date - start_date).days + 1)
                       if (start_date + timedelta(d)).weekday() < 5)

    if working_days > 0:
        expected_records = stats['total_employees'] * working_days
        if expected_records > 0:
            stats['attendance_rate'] = round(
                (total_attendance_records / expected_records) * 100.0)
        else:
            stats['attendance_rate'] = 0
    else:
        stats['attendance_rate'] = 0

    # Recent activities based on role
    recent_activities = []

    if user_role_name in ['Admin']:
        # Recent leaves for approval
        recent_leaves = Leave.query.filter_by(status='Pending').order_by(
            Leave.created_at.desc()).limit(5).all()
        for leave in recent_leaves:
            recent_activities.append({
                'type': 'leave_request',
                'employee':
                f"{leave.employee.first_name} {leave.employee.last_name}",
                'details':
                f"{leave.leave_type} leave from {format_date(leave.start_date)}",
                'date': leave.created_at
            })

    elif user_role_name == 'HR Manager':
        # Team member activities
        if hasattr(current_user, 'employee_profile') and current_user.employee_profile:
            team_leaves = Leave.query.join(Employee).filter(
                Employee.manager_id == current_user.employee_profile.id,
                Leave.status == 'Pending').order_by(
                    Leave.created_at.desc()).limit(5).all()

            for leave in team_leaves:
                recent_activities.append({
                    'type': 'team_leave',
                    'employee':
                    f"{leave.employee.first_name} {leave.employee.last_name}",
                    'details': f"{leave.leave_type} leave request",
                    'date': leave.created_at
                })

    else:  # Employee
        # Own recent activities
        if hasattr(current_user,
                   'employee_profile') and current_user.employee_profile:
            emp_id = current_user.employee_profile.id
            my_leaves = Leave.query.filter_by(employee_id=emp_id).order_by(
                Leave.created_at.desc()).limit(3).all()

            for leave in my_leaves:
                recent_activities.append({
                    'type': 'my_leave',
                    'details': f"{leave.leave_type} leave - {leave.status}",
                    'date': leave.created_at
                })

    default_calendar_endpoint = 'leave_calendar' if 'leave_calendar' in app.view_functions else 'leave_request'
    leave_calendar_url = url_for(default_calendar_endpoint)

    return render_template('dashboard.html',
                           stats=stats,
                           recent_activities=recent_activities,
                           moment=datetime.now,
                           leave_calendar_url=leave_calendar_url)


# Employee Management Routes
@app.route('/employees')
@require_login
def employee_list():
    """List all employees with search and pagination"""
    page = request.args.get('page', 1, type=int)
    search = request.args.get('search', '', type=str)
    department = request.args.get('department', '', type=str)
    sort_by = request.args.get('sort_by', 'id', type=str)
    sort_order = request.args.get('sort_order', 'desc', type=str)

    # Join with Company and Tenant to get tenant_name and company_name
    query = db.session.query(
        Employee,
        Company.name.label('company_name'),
        Tenant.name.label('tenant_name')
    ).join(
        Company, Employee.company_id == Company.id
    ).join(
        Tenant, Company.tenant_id == Tenant.id
    ).filter(Employee.is_active == True)

    if search:
        query = query.filter(
            db.or_(Employee.first_name.ilike(f'%{search}%'),
                   Employee.last_name.ilike(f'%{search}%'),
                   Employee.employee_id.ilike(f'%{search}%'),
                   Employee.email.ilike(f'%{search}%'),
                   Company.name.ilike(f'%{search}%'),
                   Tenant.name.ilike(f'%{search}%')))

    if department:
        query = query.filter(Employee.department == department)

    # Role-based filtering
    if (current_user.role.name if current_user.role else None) == 'HR Manager' and hasattr(current_user,
                                                  'employee_profile') and current_user.employee_profile:
        query = query.filter(
            Employee.organization_id == current_user.organization_id)

    # Sorting
    if sort_by == 'tenant_name':
        sort_column = Tenant.name
    elif sort_by == 'company_name':
        sort_column = Company.name
    elif sort_by == 'employee_id':
        sort_column = Employee.employee_id
    elif sort_by == 'designation':
        sort_column = Employee.designation_id
    elif sort_by == 'department':
        sort_column = Employee.department
    elif sort_by == 'id':
        sort_column = Employee.id
    else:
        sort_column = Employee.first_name

    if sort_order == 'desc':
        sort_column = sort_column.desc()

    query = query.order_by(sort_column)

    # Paginate the results
    pagination = query.paginate(page=page, per_page=20, error_out=False)

    # Extract employee objects with company and tenant names
    employees_data = []
    for item in pagination.items:
        employee = item[0]
        employee.company_name = item[1]
        employee.tenant_name = item[2]
        employees_data.append(employee)

    # Create a custom pagination object
    class CustomPagination:
        def __init__(self, items, pagination):
            self.items = items
            self.page = pagination.page
            self.pages = pagination.pages
            self.total = pagination.total
            self.has_prev = pagination.has_prev
            self.has_next = pagination.has_next
            self.prev_num = pagination.prev_num
            self.next_num = pagination.next_num

        def iter_pages(self, left_edge=2, left_current=2, right_current=3, right_edge=2):
            last = 0
            for num in range(1, self.pages + 1):
                if num <= left_edge or \
                   (num > self.page - left_current - 1 and num < self.page + right_current) or \
                   num > self.pages - right_edge:
                    if last + 1 != num:
                        yield None
                    yield num
                    last = num

    employees = CustomPagination(employees_data, pagination)

    # Get departments for filter
    departments = db.session.query(Employee.department).distinct().filter(
        Employee.department.isnot(None), Employee.is_active == True).all()
    departments = [d[0] for d in departments]

    return render_template('employees/list.html',
                           employees=employees,
                           search=search,
                           department=department,
                           departments=departments,
                           sort_by=sort_by,
                           sort_order=sort_order)


@app.route('/employees/export')
@require_login
def export_employees():
    """Export employees list to CSV"""
    try:
        # Get search and filter parameters
        search = request.args.get('search', '', type=str)
        department = request.args.get('department', '', type=str)
        
        # Build query
        query = db.session.query(Employee).filter(Employee.is_active == True)
        
        if search:
            query = query.filter(
                db.or_(Employee.first_name.ilike(f'%{search}%'),
                       Employee.last_name.ilike(f'%{search}%'),
                       Employee.employee_id.ilike(f'%{search}%'),
                       Employee.email.ilike(f'%{search}%')))
        
        if department:
            query = query.filter(Employee.department == department)
        
        # Role-based filtering
        if (current_user.role.name if current_user.role else None) == 'HR Manager' and hasattr(current_user,
                                                      'employee_profile') and current_user.employee_profile:
            query = query.filter(
                Employee.organization_id == current_user.organization_id)
        
        employees = query.order_by(Employee.first_name).all()
        
        # Prepare data for CSV export
        export_data = []
        for emp in employees:
            export_data.append({
                'Employee ID': emp.employee_id or '',
                'First Name': emp.first_name or '',
                'Last Name': emp.last_name or '',
                'Email': emp.email or '',
                'Phone': emp.phone or '',
                'Designation': emp.designation.name if emp.designation else '',
                'Department': emp.department or '',
                'Company': emp.company.name if emp.company else '',
                'Hire Date': format_date(emp.hire_date) if emp.hire_date else '',
                'NRIC': emp.nric or '',
                'Status': 'Active' if emp.is_active else 'Inactive'
            })
        
        # Export to CSV
        return export_to_csv(export_data, 'employees.csv')
        
    except Exception as e:
        print(f"Error exporting employees: {str(e)}")
        flash(f'Error exporting employees: {str(e)}', 'error')
        return redirect(url_for('employee_list'))


@app.route('/employees/add', methods=['GET', 'POST'])
@require_role(['Super Admin', 'Admin','HR Manager','Tenant Admin'])
def employee_add():
    """Add new employee"""
    if request.method == 'POST':
        try:
            # Ensure we start with a clean transaction state
            db.session.rollback()
            
            # Validation: Check required fields
            first_name = request.form.get('first_name', '').strip()
            last_name = request.form.get('last_name', '').strip()
            designation_id = request.form.get('designation_id', '').strip()
            company_id = request.form.get('company_id', '').strip()
            
            if not first_name:
                flash('First Name is required', 'error')
                return redirect(url_for('employee_add'))
            
            if not last_name:
                flash('Last Name is required', 'error')
                return redirect(url_for('employee_add'))
            
            if not company_id:
                flash('Company is required', 'error')
                return redirect(url_for('employee_add'))
            
            if not designation_id:
                flash('Designation is required', 'error')
                return redirect(url_for('employee_add'))
            
            # Validation: Email format if provided
            email = request.form.get('email', '').strip()
            if email and not validate_email(email):
                flash('Invalid email format', 'error')
                return redirect(url_for('employee_add'))
            
            # Validate NRIC (optional field)
            nric = request.form.get('nric', '').upper()
            if nric and not validate_nric(nric):
                flash('Invalid NRIC format', 'error')
                # Load master data and preserve form data for re-rendering
                roles = Role.query.filter_by(is_active=True).order_by(Role.name).all()
                user_roles = Role.query.filter_by(is_active=True).order_by(Role.name).all()
                designations = Designation.query.filter_by(is_active=True).order_by(Designation.name).all()
                departments = Department.query.filter_by(is_active=True).order_by(Department.name).all()
                working_hours = WorkingHours.query.filter_by(is_active=True).order_by(WorkingHours.name).all()
                work_schedules = WorkSchedule.query.filter_by(is_active=True).order_by(WorkSchedule.name).all()
                managers = Employee.query.filter_by(is_active=True, is_manager=True).all()
                companies = Company.query.filter_by(is_active=True).order_by(Company.name).all()
                leave_groups = EmployeeGroup.query.filter_by(is_active=True).order_by(EmployeeGroup.name).all()
                return render_template('employees/form.html',
                                       form_data=request.form,
                                       roles=roles,
                                       user_roles=user_roles,
                                       designations=designations,
                                       departments=departments,
                                       working_hours=working_hours,
                                       work_schedules=work_schedules,
                                       managers=managers,
                                       companies=companies,
                                       leave_groups=leave_groups,
                                       current_user=current_user)

            # Check for duplicate NRIC (only if NRIC is provided)
            if nric and Employee.query.filter_by(nric=nric).first():
                flash('Employee with this NRIC already exists', 'error')
                # Load master data and preserve form data for re-rendering
                roles = Role.query.filter_by(is_active=True).order_by(Role.name).all()
                user_roles = Role.query.filter_by(is_active=True).order_by(Role.name).all()
                designations = Designation.query.filter_by(is_active=True).order_by(Designation.name).all()
                departments = Department.query.filter_by(is_active=True).order_by(Department.name).all()
                working_hours = WorkingHours.query.filter_by(is_active=True).order_by(WorkingHours.name).all()
                work_schedules = WorkSchedule.query.filter_by(is_active=True).order_by(WorkSchedule.name).all()
                # Position field removed - use designation_id instead
                managers = Employee.query.filter_by(is_active=True, is_manager=True).all()
                companies = Company.query.filter_by(is_active=True).order_by(Company.name).all()
                leave_groups = EmployeeGroup.query.filter_by(is_active=True).order_by(EmployeeGroup.name).all()
                return render_template('employees/form.html',
                                       form_data=request.form,
                                       roles=roles,
                                       user_roles=user_roles,
                                       designations=designations,
                                       departments=departments,
                                       working_hours=working_hours,
                                       work_schedules=work_schedules,
                                       managers=managers,
                                       companies=companies,
                                       leave_groups=leave_groups,
                                       current_user=current_user)

            # Create new employee
            employee = Employee()
            employee.organization_id = current_user.organization_id

            # Set company_id from form
            if company_id:
                employee.company_id = company_id

            # Generate company-specific employee ID
            if company_id:
                company = Company.query.get(company_id)
                if company:
                    # Use company-specific ID sequence
                    try:
                        employee.employee_id = get_company_employee_id(company_id, company.code, db.session)
                    except Exception as id_error:
                        # If ID generation fails, rollback and use fallback method
                        db.session.rollback()
                        employee.employee_id = generate_employee_id(company.code)
                else:
                    # Company not found
                    flash('Company not found', 'error')
                    roles = Role.query.filter_by(is_active=True).order_by(Role.name).all()
                    user_roles = Role.query.filter_by(is_active=True).order_by(Role.name).all()
                    designations = Designation.query.filter_by(is_active=True).order_by(Designation.name).all()
                    departments = Department.query.filter_by(is_active=True).order_by(Department.name).all()
                    working_hours = WorkingHours.query.filter_by(is_active=True).order_by(WorkingHours.name).all()
                    work_schedules = WorkSchedule.query.filter_by(is_active=True).order_by(WorkSchedule.name).all()
                    managers = Employee.query.filter_by(is_active=True, is_manager=True).all()
                    companies = Company.query.filter_by(is_active=True).order_by(Company.name).all()
                    return render_template('employees/form.html',
                                           form_data=request.form,
                                           roles=roles,
                                           user_roles=user_roles,
                                           designations=designations,
                                           departments=departments,
                                           working_hours=working_hours,
                                           work_schedules=work_schedules,
                                           managers=managers,
                                           companies=companies)
            else:
                # No company selected
                flash('Company selection is required', 'error')
                roles = Role.query.filter_by(is_active=True).order_by(Role.name).all()
                user_roles = Role.query.filter_by(is_active=True).order_by(Role.name).all()
                designations = Designation.query.filter_by(is_active=True).order_by(Designation.name).all()
                departments = Department.query.filter_by(is_active=True).order_by(Department.name).all()
                working_hours = WorkingHours.query.filter_by(is_active=True).order_by(WorkingHours.name).all()
                work_schedules = WorkSchedule.query.filter_by(is_active=True).order_by(WorkSchedule.name).all()
                managers = Employee.query.filter_by(is_active=True, is_manager=True).all()
                companies = Company.query.filter_by(is_active=True).order_by(Company.name).all()
                leave_groups = EmployeeGroup.query.filter_by(is_active=True).order_by(EmployeeGroup.name).all()
                return render_template('employees/form.html',
                                       form_data=request.form,
                                       roles=roles,
                                       user_roles=user_roles,
                                       designations=designations,
                                       departments=departments,
                                       working_hours=working_hours,
                                       work_schedules=work_schedules,
                                       managers=managers,
                                       companies=companies,
                                       leave_groups=leave_groups,
                                       current_user=current_user)

            employee.first_name = request.form.get('first_name')
            employee.last_name = request.form.get('last_name')
            email = request.form.get('email', '').strip()
            phone = request.form.get('phone', '').strip()
            employee.email = email if email else None
            employee.phone = request.form.get('phone')
            employee.nric = nric if nric else None
            employee.date_of_birth = parse_date(
                request.form.get('date_of_birth'))
            employee.gender = request.form.get('gender')
            employee.nationality = request.form.get('nationality')
            employee.address = request.form.get('address')
            employee.postal_code = request.form.get('postal_code')
            employee.department = request.form.get('department')
            # Position field removed - use designation_id instead
            employee.hire_date = parse_date(request.form.get('hire_date'))
            employee.employment_type = request.form.get('employment_type')
            employee.work_permit_type = request.form.get('work_permit_type')

            work_permit_number = request.form.get('work_permit_number')
            if work_permit_number:
                employee.work_permit_number = work_permit_number

            work_permit_expiry = request.form.get('work_permit_expiry')
            if work_permit_expiry:
                employee.work_permit_expiry = parse_date(work_permit_expiry)
            else:
                employee.work_permit_expiry = None

            # Handle certifications and pass renewals
            hazmat_expiry = request.form.get('hazmat_expiry')
            if hazmat_expiry:
                employee.hazmat_expiry = parse_date(hazmat_expiry)

            airport_pass_expiry = request.form.get('airport_pass_expiry')
            if airport_pass_expiry:
                employee.airport_pass_expiry = parse_date(airport_pass_expiry)

            psa_pass_number = request.form.get('psa_pass_number', '').strip()
            employee.psa_pass_number = psa_pass_number if psa_pass_number else None

            psa_pass_expiry = request.form.get('psa_pass_expiry')
            if psa_pass_expiry:
                employee.psa_pass_expiry = parse_date(psa_pass_expiry)

            employee.basic_salary = float(request.form.get('basic_salary', 0))
            employee.allowances = float(request.form.get('allowances', 0))

            hourly_rate = request.form.get('hourly_rate', '').strip()
            if hourly_rate:
                employee.hourly_rate = float(hourly_rate)
            else:
                employee.hourly_rate = None

            employee.cpf_account = request.form.get('cpf_account')
            employee.bank_name = request.form.get('bank_name')
            employee.bank_account = request.form.get('bank_account')
            employee.account_holder_name = request.form.get('account_holder_name')
            employee.swift_code = request.form.get('swift_code')
            employee.ifsc_code = request.form.get('ifsc_code')

            # Handle master data relationships
            designation_id = request.form.get('designation_id')
            if designation_id:
                employee.designation_id = int(designation_id)

            working_hours_id = request.form.get('working_hours_id')
            if working_hours_id:
                employee.working_hours_id = int(working_hours_id)

            work_schedule_id = request.form.get('work_schedule_id')
            if work_schedule_id:
                employee.work_schedule_id = int(work_schedule_id)

            manager_id = request.form.get('manager_id')
            if manager_id:
                employee.manager_id = int(manager_id)

            # Set timezone
            employee.timezone = request.form.get('timezone') or 'UTC'

            # Set manager flag
            employee.is_manager = bool(request.form.get('is_manager'))

            # Set leave group
            employee_group_id = request.form.get('employee_group_id')
            if employee_group_id:
                employee.employee_group_id = int(employee_group_id)
            else:
                employee.employee_group_id = None

            # Handle profile image upload (optional)
            file = request.files.get('profile_image')
            if file and file.filename.strip():
                if not _allowed_image(file.filename):
                    flash('Invalid image type. Allowed: ' + ', '.join(sorted(app.config.get('ALLOWED_IMAGE_EXTENSIONS', []))), 'error')
                    roles = Role.query.filter_by(is_active=True).order_by(Role.name).all()
                    user_roles = Role.query.filter_by(is_active=True).order_by(Role.name).all()
                    designations = Designation.query.filter_by(is_active=True).order_by(Designation.name).all()
                    departments = Department.query.filter_by(is_active=True).order_by(Department.name).all()
                    working_hours = WorkingHours.query.filter_by(is_active=True).order_by(WorkingHours.name).all()
                    work_schedules = WorkSchedule.query.filter_by(is_active=True).order_by(WorkSchedule.name).all()
                    managers = Employee.query.filter_by(is_active=True, is_manager=True).all()
                    companies = Company.query.filter_by(is_active=True).order_by(Company.name).all()
                    leave_groups = EmployeeGroup.query.filter_by(is_active=True).order_by(EmployeeGroup.name).all()
                    return render_template('employees/form.html',
                                           form_data=request.form,
                                           roles=roles,
                                           user_roles=user_roles,
                                           designations=designations,
                                           departments=departments,
                                           working_hours=working_hours,
                                           work_schedules=work_schedules,
                                           managers=managers,
                                           companies=companies,
                                           leave_groups=leave_groups)

                # Save image with unique name based on employee_id and timestamp
                original = secure_filename(file.filename)
                ext = original.rsplit('.', 1)[1].lower()
                unique_name = f"{employee.employee_id}_{int(pytime.time())}.{ext}"
                save_path = os.path.join(app.config['UPLOAD_FOLDER'], unique_name)
                file.save(save_path)
                employee.profile_image_path = f"uploads/employees/{unique_name}"

            db.session.add(employee)
            db.session.commit()

            # Create user account for the new employee
            try:
                # Generate username from employee_id (case sensitive)
                username = employee.employee_id

                # Check if username already exists (should be unique)
                if User.query.filter_by(username=username).first():
                    raise ValueError(f"User account with username '{username}' already exists")

                # Create user account
                user = User()
                user.username = username
                user.email = employee.email
                user.first_name = employee.first_name
                user.last_name = employee.last_name
                user.organization_id = current_user.organization_id

                # Get role from form selection
                user_role_id = request.form.get('user_role_id')
                if user_role_id:
                    user.role_id = int(user_role_id)
                else:
                    # Fallback: Get default role for new employees (try to find 'User' or 'Employee' role)
                    default_role = Role.query.filter(
                        (Role.name == 'User') | (Role.name == 'Employee')
                    ).filter_by(is_active=True).first()

                    if not default_role:
                        # If no default role found, get any active role
                        default_role = Role.query.filter_by(is_active=True).first()

                    if default_role:
                        user.role_id = default_role.id
                    else:
                        raise ValueError("No active roles found in the system. Please create roles first.")

                # Set default password for all new users
                user.set_password(DEFAULT_USER_PASSWORD)
                user.must_reset_password = True  # Force password change on first login

                db.session.add(user)
                db.session.commit()

                # Link employee to user account
                employee.user_id = user.id
                db.session.commit()

                flash(f'Employee added successfully. Login credentials created - Username: {username}, Password: {DEFAULT_USER_PASSWORD}', 'success')

            except Exception as user_error:
                # Employee was created but user creation failed
                flash(f'Employee added successfully, but user account creation failed: {str(user_error)}. Please create manually.', 'warning')

            return redirect(url_for('employee_list'))

        except Exception as e:
            db.session.rollback()
            flash(f'Error adding employee: {str(e)}', 'error')
            # Load master data and preserve form data for re-rendering
            roles = Role.query.filter_by(is_active=True).order_by(Role.name).all()
            user_roles = Role.query.filter_by(is_active=True).order_by(Role.name).all()
            designations = Designation.query.filter_by(is_active=True).order_by(Designation.name).all()
            departments = Department.query.filter_by(is_active=True).order_by(Department.name).all()
            working_hours = WorkingHours.query.filter_by(is_active=True).order_by(WorkingHours.name).all()
            work_schedules = WorkSchedule.query.filter_by(is_active=True).order_by(WorkSchedule.name).all()
            managers = Employee.query.filter_by(is_active=True, is_manager=True).all()
            companies = Company.query.filter_by(is_active=True).order_by(Company.name).all()
            return render_template('employees/form.html',
                                   form_data=request.form,
                                   roles=roles,
                                   user_roles=user_roles,
                                   designations=designations,
                                   departments=departments,
                                   working_hours=working_hours,
                                   work_schedules=work_schedules,
                                   managers=managers, companies=companies,
                                   timezones=common_timezones)

    # Get managers for dropdown
    # Load master data for dropdowns
    roles = Role.query.filter_by(is_active=True).order_by(Role.name).all()
    user_roles = Role.query.filter_by(is_active=True).order_by(Role.name).all()
    designations = Designation.query.filter_by(is_active=True).order_by(Designation.name).all()
    departments = Department.query.filter_by(is_active=True).order_by(Department.name).all()
    working_hours = WorkingHours.query.filter_by(is_active=True).order_by(WorkingHours.name).all()
    work_schedules = WorkSchedule.query.filter_by(is_active=True).order_by(WorkSchedule.name).all()
    managers = Employee.query.filter_by(is_active=True, is_manager=True).all()
    companies = Company.query.filter_by(is_active=True).order_by(Company.name).all()

    return render_template('employees/form.html',
                           managers=managers,
                           roles=roles,
                           user_roles=user_roles,
                           designations=designations,
                           departments=departments,
                           working_hours=working_hours,
                           work_schedules=work_schedules,
                           companies=companies)


@app.route('/employees/<int:employee_id>')
@require_login
def employee_view(employee_id):
    """View employee details"""
    employee = Employee.query.get_or_404(employee_id)

    # Check permission
    if (current_user.role.name if current_user.role else None) == 'Employee':
        if not (hasattr(current_user, 'employee_profile') and current_user.employee_profile
                and current_user.employee_profile.id == employee_id):
            flash('You do not have permission to view this employee.', 'error')
            return redirect(url_for('dashboard'))
    elif (current_user.role.name if current_user.role else None) == 'HR Manager':
        # HR Manager can view any employee within the same organization.
        if not (hasattr(current_user, 'employee_profile') and current_user.employee_profile and 
                employee.organization_id == current_user.employee_profile.organization_id):
            flash('You do not have permission to view this employee.', 'error')
            return redirect(url_for('dashboard'))

    # Get recent payslips
    recent_payslips = Payroll.query.filter_by(
        employee_id=employee_id).order_by(
            Payroll.pay_period_end.desc()).limit(3).all()

    # Get recent attendance
    recent_attendance = Attendance.query.filter_by(
        employee_id=employee_id).order_by(
            Attendance.date.desc()).limit(7).all()

    return render_template('employees/view.html',
                           employee=employee,
                           recent_payslips=recent_payslips,
                           recent_attendance=recent_attendance,
                           today=date.today()) # Pass today's date to the template


@app.route('/profile')
@require_login
def profile():
    """User's own profile page"""
    if not hasattr(current_user, 'employee_profile') or not current_user.employee_profile:
        flash('Profile not found. Please contact your administrator.', 'error')
        return redirect(url_for('dashboard'))

    employee = current_user.employee_profile

    # Get attendance stats
    today = date.today()
    first_day = today.replace(day=1)
    last_day = today.replace(day=calendar.monthrange(today.year, today.month)[1])

    total_days = Attendance.query.filter(
        Attendance.employee_id == employee.id,
        Attendance.date.between(first_day, last_day)
    ).count()

    present_days = Attendance.query.filter(
        Attendance.employee_id == employee.id,
        Attendance.date.between(first_day, last_day),
        Attendance.status == 'Present'
    ).count()

    attendance_rate = round((present_days / total_days * 100) if total_days > 0 else 0)

    # Get pending claims
    pending_claims = Claim.query.filter_by(
        employee_id=employee.id,
        status='Pending'
    ).count()

    # Get leave balance
    leave_balance = employee.leave_balance if hasattr(employee, 'leave_balance') else 0

    # Compile stats
    stats = {
        'attendance_rate': attendance_rate,
        'leave_balance': leave_balance,
        'pending_claims': pending_claims,
        'completed_tasks': 0  # Placeholder for future task tracking feature
    }

    # Get recent activities
    activities = []

    # Add recent attendance
    attendance_records = Attendance.query.filter_by(
        employee_id=employee.id
    ).order_by(Attendance.date.desc()).limit(5).all()

    for record in attendance_records:
        activities.append({
            'icon': 'fa-clock',
            'color': 'success' if record.status == 'Present' else 'warning',
            'message': f"Marked {record.status} at {record.clock_in.strftime('%I:%M %p') if record.clock_in else 'N/A'}",
            'time': record.date.strftime('%d %b %Y')
        })


    # Working Hours routes moved to `routes_masters.py` to avoid duplicate endpoint
    # registrations. See `routes_masters.py` for the canonical implementations
    # of working_hours_list, working_hours_add, working_hours_edit and
    # working_hours_delete.

    return render_template('employees/view.html', 
                           employee=employee, 
                           stats=stats, 
                           activities=activities,
                           today=date.today()) # Pass today's date to the template


@app.route('/profile/edit', methods=['GET', 'POST'])
@require_login
def profile_edit():
    """Edit user's own profile information"""
    if not hasattr(current_user, 'employee_profile') or not current_user.employee_profile:
        flash('Profile not found. Please contact your administrator.', 'error')
        return redirect(url_for('profile'))
    
    employee = current_user.employee_profile
    
    if request.method == 'POST':
        try:
            # Update basic employee information
            employee.first_name = request.form.get('first_name', '').strip()
            employee.last_name = request.form.get('last_name', '').strip()
            
            # Update banking details (Account Holder Name is OPTIONAL)
            employee.bank_name = request.form.get('bank_name', '').strip()
            employee.bank_account = request.form.get('bank_account', '').strip()
            employee.account_holder_name = request.form.get('account_holder_name', '').strip() or None
            employee.swift_code = request.form.get('swift_code', '').strip()
            employee.ifsc_code = request.form.get('ifsc_code', '').strip()
            
            # Update user information
            current_user.first_name = employee.first_name
            current_user.last_name = employee.last_name
            
            db.session.commit()
            flash('Profile updated successfully!', 'success')
            return redirect(url_for('profile'))
        except Exception as e:
            db.session.rollback()
            flash(f'Error updating profile: {str(e)}', 'error')
            return redirect(url_for('profile_edit'))
    
    # GET request - render the edit form
    return render_template('profile_edit.html', employee=employee)


@app.route('/employees/<int:employee_id>/edit', methods=['GET', 'POST'])
@require_role(['Super Admin', 'Admin','HR Manager'])
def employee_edit(employee_id):
    """Edit employee details"""
    employee = Employee.query.get_or_404(employee_id)

    if request.method == 'POST':
        try:
            # Ensure we start with a clean transaction state
            db.session.rollback()
            
            # Validation: Check required fields
            first_name = request.form.get('first_name', '').strip()
            last_name = request.form.get('last_name', '').strip()
            designation_id = request.form.get('designation_id', '').strip()
            company_id = request.form.get('company_id', '').strip()
            
            if not first_name:
                flash('First Name is required', 'error')
                return redirect(url_for('employee_edit', employee_id=employee_id))
            
            if not last_name:
                flash('Last Name is required', 'error')
                return redirect(url_for('employee_edit', employee_id=employee_id))
            
            if not company_id:
                flash('Company is required', 'error')
                return redirect(url_for('employee_edit', employee_id=employee_id))
            
            if not designation_id:
                flash('Designation is required', 'error')
                return redirect(url_for('employee_edit', employee_id=employee_id))
            
            # Validation: Email format if provided
            email = request.form.get('email', '').strip()
            if email and not validate_email(email):
                flash('Invalid email format', 'error')
                return redirect(url_for('employee_edit', employee_id=employee_id))
            
            # Update validated fields
            employee.first_name = first_name
            employee.last_name = last_name
            employee.email = email if email else None
            
            # Update company_id from form
            if company_id:
                employee.company_id = company_id
            else:
                employee.company_id = None
            
            # Update designation_id
            employee.designation_id = designation_id
            
            phone = request.form.get('phone', '').strip()
            employee.phone = phone if phone else None
            
            # Validate NRIC (optional field)
            nric = request.form.get('nric', '').upper()
            if nric and not validate_nric(nric):
                flash('Invalid NRIC format', 'error')
                roles = Role.query.filter_by(is_active=True).order_by(Role.name).all()
                user_roles = Role.query.filter(Role.name.in_(['Super Admin', 'Admin', 'HR Manager', 'Manager', 'User'])).filter_by(is_active=True).order_by(Role.name).all()
                designations = Designation.query.filter_by(is_active=True).order_by(Designation.name).all()
                departments = Department.query.filter_by(is_active=True).order_by(Department.name).all()
                working_hours = WorkingHours.query.filter_by(is_active=True).order_by(WorkingHours.name).all()
                work_schedules = WorkSchedule.query.filter_by(is_active=True).order_by(WorkSchedule.name).all()
                managers = Employee.query.filter_by(is_active=True, is_manager=True).all()
                companies = Company.query.filter_by(is_active=True).order_by(Company.name).all()
                leave_groups = EmployeeGroup.query.filter_by(is_active=True).order_by(EmployeeGroup.name).all()
                return render_template('employees/form.html',
                                       form_data=request.form,
                                       employee=employee,
                                       roles=roles,
                                       user_roles=user_roles,
                                       designations=designations,
                                       departments=departments,
                                       working_hours=working_hours,
                                       work_schedules=work_schedules,
                                       managers=managers,
                                       companies=companies,
                                       leave_groups=leave_groups,
                                       current_user=current_user)

            employee.nric = nric if nric else None # Set to None if empty
            address = request.form.get('address', '').strip()
            employee.address = address if address else None
            postal_code = request.form.get('postal_code', '').strip()
            employee.postal_code = postal_code if postal_code else None
            employee.department = request.form.get('department')
            # Position field removed - use designation_id instead
            employee.employment_type = request.form.get('employment_type')
            employee.work_permit_type = request.form.get('work_permit_type')

            work_permit_number = request.form.get('work_permit_number')
            if work_permit_number:
                employee.work_permit_number = work_permit_number

            # Handle additional personal fields
            employee.gender = request.form.get('gender')
            employee.nationality = request.form.get('nationality')

            # Handle date fields
            hire_date = request.form.get('hire_date')
            if hire_date:
                employee.hire_date = parse_date(hire_date)

            date_of_birth = request.form.get('date_of_birth')
            if date_of_birth:
                employee.date_of_birth = parse_date(date_of_birth)

            work_permit_expiry = request.form.get('work_permit_expiry')
            if work_permit_expiry:
                employee.work_permit_expiry = parse_date(work_permit_expiry)
            else:
                employee.work_permit_expiry = None

            # Handle certifications and pass renewals
            hazmat_expiry = request.form.get('hazmat_expiry')
            if hazmat_expiry:
                employee.hazmat_expiry = parse_date(hazmat_expiry)
            else:
                employee.hazmat_expiry = None

            airport_pass_expiry = request.form.get('airport_pass_expiry')
            if airport_pass_expiry:
                employee.airport_pass_expiry = parse_date(airport_pass_expiry)
            else:
                employee.airport_pass_expiry = None

            psa_pass_number = request.form.get('psa_pass_number', '').strip()
            employee.psa_pass_number = psa_pass_number if psa_pass_number else None

            psa_pass_expiry = request.form.get('psa_pass_expiry')
            if psa_pass_expiry:
                employee.psa_pass_expiry = parse_date(psa_pass_expiry)
            else:
                employee.psa_pass_expiry = None

            # Validate and convert salary fields
            basic_salary = request.form.get('basic_salary', '').strip()
            try:
                employee.basic_salary = float(basic_salary) if basic_salary else 0
                if employee.basic_salary < 0:
                    flash('Basic Salary cannot be negative', 'error')
                    return redirect(url_for('employee_edit', employee_id=employee_id))
            except ValueError:
                flash('Invalid Basic Salary value', 'error')
                return redirect(url_for('employee_edit', employee_id=employee_id))

            allowances = request.form.get('allowances', '').strip()
            try:
                employee.allowances = float(allowances) if allowances else 0
                if employee.allowances < 0:
                    flash('Allowances cannot be negative', 'error')
                    return redirect(url_for('employee_edit', employee_id=employee_id))
            except ValueError:
                flash('Invalid Allowances value', 'error')
                return redirect(url_for('employee_edit', employee_id=employee_id))

            hourly_rate = request.form.get('hourly_rate', '').strip()
            try:
                if hourly_rate:
                    hourly_rate_val = float(hourly_rate)
                    if hourly_rate_val < 0:
                        flash('Hourly Rate cannot be negative', 'error')
                        return redirect(url_for('employee_edit', employee_id=employee_id))
                    employee.hourly_rate = hourly_rate_val
                else:
                    employee.hourly_rate = None
            except ValueError:
                flash('Invalid Hourly Rate value', 'error')
                return redirect(url_for('employee_edit', employee_id=employee_id))

            employee.cpf_account = request.form.get('cpf_account')
            employee.bank_name = request.form.get('bank_name')
            employee.bank_account = request.form.get('bank_account')
            employee.account_holder_name = request.form.get('account_holder_name')
            employee.swift_code = request.form.get('swift_code')
            employee.ifsc_code = request.form.get('ifsc_code')

            # Optional profile image replace on edit
            file = request.files.get('profile_image')
            if file and file.filename.strip():
                if not _allowed_image(file.filename):
                    flash('Invalid image type. Allowed: ' + ', '.join(sorted(app.config.get('ALLOWED_IMAGE_EXTENSIONS', []))), 'error')
                    roles = Role.query.filter_by(is_active=True).order_by(Role.name).all()
                    user_roles = Role.query.filter(Role.name.in_(['Super Admin', 'Admin', 'HR Manager', 'Manager', 'User'])).filter_by(is_active=True).order_by(Role.name).all()
                    designations = Designation.query.filter_by(is_active=True).order_by(Designation.name).all()
                    departments = Department.query.filter_by(is_active=True).order_by(Department.name).all()
                    working_hours = WorkingHours.query.filter_by(is_active=True).order_by(WorkingHours.name).all()
                    work_schedules = WorkSchedule.query.filter_by(is_active=True).order_by(WorkSchedule.name).all()
                    # Position field removed - use designation_id instead
                    managers = Employee.query.filter_by(is_active=True, is_manager=True).all()
                    companies = Company.query.filter_by(is_active=True).order_by(Company.name).all()
                    return render_template('employees/form.html',
                                           employee=employee,
                                           form_data=request.form,
                                           roles=roles,
                                           user_roles=user_roles,
                                           designations=designations,
                                           departments=departments,
                                           working_hours=working_hours,
                                           work_schedules=work_schedules,
                                           managers=managers,
                                           companies=companies,
                                           current_user=current_user)
                # Save new image
                original = secure_filename(file.filename)
                ext = original.rsplit('.', 1)[1].lower()
                unique_name = f"{employee.employee_id}_{int(pytime.time())}.{ext}"
                save_path = os.path.join(app.config['UPLOAD_FOLDER'], unique_name)
                file.save(save_path)
                # Optionally remove old file
                try:
                    if employee.profile_image_path:
                        old_abs = os.path.join(app.root_path, 'static', employee.profile_image_path)
                        if os.path.isfile(old_abs):
                            os.remove(old_abs)
                except Exception:
                    pass
                employee.profile_image_path = f"uploads/employees/{unique_name}"

            # Handle master data relationships
            designation_id = request.form.get('designation_id')
            if designation_id:
                employee.designation_id = int(designation_id)
            else:
                employee.designation_id = None

            working_hours_id = request.form.get('working_hours_id')
            if working_hours_id:
                employee.working_hours_id = int(working_hours_id)
            else:
                employee.working_hours_id = None

            work_schedule_id = request.form.get('work_schedule_id')
            if work_schedule_id:
                employee.work_schedule_id = int(work_schedule_id)
            else:
                employee.work_schedule_id = None

            manager_id = request.form.get('manager_id')
            if manager_id:
                employee.manager_id = int(manager_id)
            else:
                employee.manager_id = None

            # Set timezone
            employee.timezone = request.form.get('timezone') or 'UTC'

            # Set manager flag
            employee.is_manager = bool(request.form.get('is_manager'))

            # Set leave group
            employee_group_id = request.form.get('employee_group_id')
            if employee_group_id:
                employee.employee_group_id = int(employee_group_id)
            else:
                employee.employee_group_id = None

            # Update user role if changed
            user_role_id = request.form.get('user_role_id')
            if user_role_id and employee.user:
                try:
                    new_role_id = int(user_role_id)
                    # Verify the role exists and is a valid system role
                    new_role = Role.query.filter_by(id=new_role_id, is_active=True).first()
                    if new_role and new_role.name in ['Super Admin', 'Admin', 'HR Manager', 'Manager', 'User']:
                        employee.user.role_id = new_role_id
                except (ValueError, TypeError):
                    pass  # Invalid role_id, skip update

            db.session.commit()
            flash('Employee updated successfully', 'success')
            return redirect(url_for('employee_view', employee_id=employee_id))

        except Exception as e:
            db.session.rollback()
            flash(f'Error updating employee: {str(e)}', 'error')
            # Load master data and preserve form data for re-rendering
            roles = Role.query.filter_by(is_active=True).order_by(Role.name).all()
            user_roles = Role.query.filter(Role.name.in_(['Super Admin', 'Admin', 'HR Manager', 'Manager', 'User'])).filter_by(is_active=True).order_by(Role.name).all()
            designations = Designation.query.filter_by(is_active=True).order_by(Designation.name).all()
            departments = Department.query.filter_by(is_active=True).order_by(Department.name).all()
            working_hours = WorkingHours.query.filter_by(is_active=True).order_by(WorkingHours.name).all()
            work_schedules = WorkSchedule.query.filter_by(is_active=True).order_by(WorkSchedule.name).all()
            managers = Employee.query.filter_by(is_active=True, is_manager=True).filter(Employee.id != employee_id).all()
            companies = Company.query.filter_by(is_active=True).order_by(Company.name).all()
            leave_groups = EmployeeGroup.query.filter_by(is_active=True).order_by(EmployeeGroup.name).all()
            return render_template('employees/form.html',
                                   employee=employee,
                                   form_data=request.form,
                                   managers=managers,
                                   roles=roles,
                                   user_roles=user_roles,
                                   designations=designations,
                                   departments=departments,
                                   working_hours=working_hours,
                                   work_schedules=work_schedules,
                                   companies=companies,
                                   leave_groups=leave_groups,
                                   current_user=current_user)

    # Load master data for dropdowns
    roles = Role.query.filter_by(is_active=True).order_by(Role.name).all()
    user_roles = Role.query.filter(Role.name.in_(['Super Admin', 'Admin', 'HR Manager', 'Manager', 'User'])).filter_by(is_active=True).order_by(Role.name).all()
    designations = Designation.query.filter_by(is_active=True).order_by(Designation.name).all()
    departments = Department.query.filter_by(is_active=True).order_by(Department.name).all()
    working_hours = WorkingHours.query.filter_by(is_active=True).order_by(WorkingHours.name).all()
    work_schedules = WorkSchedule.query.filter_by(is_active=True).order_by(WorkSchedule.name).all()
    managers = Employee.query.filter_by(is_active=True, is_manager=True).filter(Employee.id != employee_id).all()
    companies = Company.query.filter_by(is_active=True).order_by(Company.name).all()
    leave_groups = EmployeeGroup.query.filter_by(is_active=True).order_by(EmployeeGroup.name).all()

    return render_template('employees/form.html',
                           employee=employee,
                           managers=managers,
                           roles=roles,
                           user_roles=user_roles,
                           designations=designations,
                           departments=departments,
                           working_hours=working_hours,
                           work_schedules=work_schedules,
                           companies=companies,
                           leave_groups=leave_groups)


# Payroll Management Routes
@app.route('/payroll')
@require_role(['Super Admin', 'Admin', 'HR Manager'])
def payroll_list():
    """List payroll records"""
    page = request.args.get('page', 1, type=int)
    month = request.args.get('month', type=int)
    year = request.args.get('year', type=int)

    query = Payroll.query.join(Employee)

    if month and year:
        query = query.filter(
            extract('month', Payroll.pay_period_end) == month,
            extract('year', Payroll.pay_period_end) == year)

    # Role-based filtering
    if (current_user.role.name if current_user.role else None) == 'HR Manager' and hasattr(current_user,
                                                  'employee_profile') and current_user.employee_profile:
        # Manager: Their own payroll + their team's payroll
        manager_id = current_user.employee_profile.id
        query = query.filter(
            db.or_(
                Payroll.employee_id == manager_id,  # Manager's own payroll
                Employee.manager_id == manager_id  # Team's payroll
            ))
    elif (current_user.role.name if current_user.role else None) in ['Admin', 'Super Admin']:
        # Admin and Super Admin: Can see all payroll records
        pass  # No filtering - they can see all

    payrolls = query.order_by(Payroll.pay_period_end.desc()).paginate(
        page=page, per_page=20, error_out=False)

    return render_template('payroll/list.html',
                           payrolls=payrolls,
                           month=month,
                           year=year,
                           calendar=calendar)


@app.route('/payroll/generate', methods=['GET', 'POST'])
@require_role(['Super Admin', 'Admin', 'HR Manager'])
def payroll_generate():
    """Generate payroll for selected period"""
    if request.method == 'POST':
        try:
            month = int(request.form.get('month'))
            year = int(request.form.get('year'))
            selected_employees = request.form.getlist('employees')

            # Calculate pay period
            from calendar import monthrange
            pay_period_start = date(year, month, 1)
            last_day = monthrange(year, month)[1]
            pay_period_end = date(year, month, last_day)

            generated_count = 0
            updated_count = 0

            for emp_id in selected_employees:
                employee = Employee.query.get(int(emp_id))
                if not employee:
                    continue

                # Check if payroll already exists for this period
                existing = Payroll.query.filter_by(
                    employee_id=employee.id,
                    pay_period_start=pay_period_start,
                    pay_period_end=pay_period_end).first()

                # Get payroll config
                config = employee.payroll_config

                # Calculate allowances from both sources
                total_allowances = 0
                ot_allowances = 0
                
                # Get OT Daily Summary records for this period
                ot_daily_records = OTDailySummary.query.filter_by(
                    employee_id=employee.id).filter(
                        OTDailySummary.ot_date.between(pay_period_start,
                                                       pay_period_end)).all()
                
                # Sum OT allowances from Daily Summary
                for ot_record in ot_daily_records:
                    ot_allowances += float(ot_record.total_allowances or 0)
                
                # Get allowances from payroll config
                if config:
                    total_allowances = float(config.get_total_allowances())
                
                # Total allowances = config allowances + OT special allowances
                total_allowances = total_allowances + ot_allowances

                # Get attendance data for overtime calculation
                attendance_records = Attendance.query.filter_by(
                    employee_id=employee.id).filter(
                        Attendance.date.between(pay_period_start,
                                                pay_period_end)).all()

                total_overtime = sum(float(record.overtime_hours or 0)
                                     for record in attendance_records)

                # Also add OT hours from OT Daily Summary
                ot_from_daily_summary = sum(float(record.ot_hours or 0)
                                           for record in ot_daily_records)
                total_overtime += ot_from_daily_summary

                # Calculate OT pay - use the amount from daily summary if available
                overtime_pay = sum(float(record.ot_amount or 0)
                                  for record in ot_daily_records)
                
                # If no daily summary OT, calculate from attendance
                if overtime_pay == 0 and total_overtime > 0:
                    ot_rate = float(config.ot_rate_per_hour) if config and config.ot_rate_per_hour else float(employee.hourly_rate or 0)
                    overtime_pay = (total_overtime - ot_from_daily_summary) * ot_rate

                # Calculate gross pay
                basic_pay = float(employee.basic_salary)
                gross_pay = basic_pay + total_allowances + overtime_pay

                # Calculate CPF (simplified)
                employee_cpf = gross_pay * (float(employee.employee_cpf_rate) / 100)
                employer_cpf = gross_pay * (float(employee.employer_cpf_rate) / 100)

                # Calculate net pay
                net_pay = gross_pay - employee_cpf

                # Update or create payroll record
                if existing:
                    # Update existing payroll
                    existing.basic_pay = basic_pay
                    existing.overtime_pay = overtime_pay
                    existing.allowances = total_allowances
                    existing.bonuses = 0
                    existing.gross_pay = gross_pay
                    existing.employee_cpf = employee_cpf
                    existing.employer_cpf = employer_cpf
                    existing.income_tax = 0
                    existing.other_deductions = 0
                    existing.net_pay = net_pay
                    existing.overtime_hours = total_overtime
                    existing.days_worked = len(attendance_records)
                    existing.generated_by = current_user.id
                    existing.status = 'Draft'
                    updated_count += 1
                else:
                    # Create new payroll record
                    payroll = Payroll()
                    payroll.employee_id = employee.id
                    payroll.pay_period_start = pay_period_start
                    payroll.pay_period_end = pay_period_end
                    payroll.basic_pay = basic_pay
                    payroll.overtime_pay = overtime_pay
                    payroll.allowances = total_allowances
                    payroll.bonuses = 0
                    payroll.gross_pay = gross_pay
                    payroll.employee_cpf = employee_cpf
                    payroll.employer_cpf = employer_cpf
                    payroll.income_tax = 0
                    payroll.other_deductions = 0
                    payroll.net_pay = net_pay
                    payroll.overtime_hours = total_overtime
                    payroll.days_worked = len(attendance_records)
                    payroll.generated_by = current_user.id
                    payroll.status = 'Draft'
                    db.session.add(payroll)
                    generated_count += 1

            db.session.commit()

            message = f'Payroll processed: {generated_count} new employee(s) created'
            if updated_count > 0:
                message += f', {updated_count} updated with recalculated values'
            message += '.'

            flash(message, 'success')
            return redirect(url_for('payroll_list'))

        except Exception as e:
            db.session.rollback()
            flash(f'Error generating payroll: {str(e)}', 'error')

    # GET request - show form
    from datetime import datetime as dt
    current_month = dt.now().month
    current_year = dt.now().year

    # Fetch active companies for dropdown
    companies = Company.query.filter_by(is_active=True).order_by(Company.name).all()

    return render_template('payroll/generate.html',
                         current_month=current_month,
                         current_year=current_year,
                         companies=companies)


@app.route('/payroll/config')
@require_role(['Super Admin', 'Admin', 'HR Manager'])
def payroll_config():
    """Payroll configuration page - manage employee salary allowances and OT rates"""
    page = request.args.get('page', 1, type=int)
    search = request.args.get('search', '', type=str)

    # Query active employees
    query = Employee.query.filter_by(is_active=True)

    if search:
        query = query.filter(
            db.or_(
                Employee.first_name.ilike(f'%{search}%'),
                Employee.last_name.ilike(f'%{search}%'),
                Employee.employee_id.ilike(f'%{search}%')
            )
        )

    employees = query.order_by(Employee.employee_id).paginate(
        page=page, per_page=20, error_out=False
    )

    # Get or create payroll configurations for each employee
    for employee in employees.items:
        if not employee.payroll_config:
            config = PayrollConfiguration(employee_id=employee.id)
            db.session.add(config)

    try:
        db.session.commit()
    except Exception as e:
        db.session.rollback()
        print(f"Error creating payroll configs: {e}")

    return render_template('payroll/config.html', employees=employees, search=search)


@app.route('/payroll/config/update', methods=['POST'])
@require_role(['Super Admin', 'Admin', 'HR Manager'])
def payroll_config_update():
    """Update payroll configuration for an employee (AJAX endpoint)"""
    try:
        data = request.get_json()
        employee_id = data.get('employee_id')

        employee = Employee.query.get_or_404(employee_id)
        config = employee.payroll_config

        if not config:
            config = PayrollConfiguration(employee_id=employee_id)
            db.session.add(config)

        # Update base salary (on Employee model)
        if 'basic_salary' in data:
            employee.basic_salary = float(data['basic_salary'])

        # Update allowances
        if 'allowance_1_amount' in data:
            config.allowance_1_amount = float(data['allowance_1_amount']) if data['allowance_1_amount'] else 0
        if 'allowance_2_amount' in data:
            config.allowance_2_amount = float(data['allowance_2_amount']) if data['allowance_2_amount'] else 0
        if 'allowance_3_amount' in data:
            config.allowance_3_amount = float(data['allowance_3_amount']) if data['allowance_3_amount'] else 0
        if 'allowance_4_amount' in data:
            config.allowance_4_amount = float(data['allowance_4_amount']) if data['allowance_4_amount'] else 0

        # Update OT rate
        if 'ot_rate_per_hour' in data:
            config.ot_rate_per_hour = float(data['ot_rate_per_hour']) if data['ot_rate_per_hour'] else None

        config.updated_by = current_user.id
        config.updated_at = datetime.now()

        db.session.commit()

        return jsonify({
            'success': True,
            'message': 'Payroll configuration updated successfully',
            'total_allowances': float(config.get_total_allowances())
        })

    except Exception as e:
        db.session.rollback()
        return jsonify({
            'success': False,
            'message': f'Error updating configuration: {str(e)}'
        }), 400


@app.route('/api/payroll/preview')
@require_role(['Super Admin', 'Admin', 'HR Manager'])
def payroll_preview_api():
    """API endpoint to preview payroll data for selected month"""
    try:
        company_id = request.args.get('company_id')
        month = request.args.get('month', type=int)
        year = request.args.get('year', type=int)

        if not company_id or not month or not year:
            return jsonify({
                'success': False,
                'message': 'Company ID, month, and year are required'
            }), 400

        # Verify company exists
        company = Company.query.get(company_id)
        if not company:
            return jsonify({
                'success': False,
                'message': 'Selected company not found'
            }), 404

        # Calculate pay period
        from calendar import monthrange
        pay_period_start = date(year, month, 1)
        last_day = monthrange(year, month)[1]
        pay_period_end = date(year, month, last_day)

        # Get active employees for the selected company
        employees = Employee.query.filter_by(
            company_id=company_id,
            is_active=True
        ).all()

        employee_data = []
        for emp in employees:
            try:
                # Get payroll config
                config = emp.payroll_config

                # Calculate allowances - safely handle None values
                allowance_1 = float(config.allowance_1_amount or 0) if config and config.allowance_1_amount else 0
                allowance_2 = float(config.allowance_2_amount or 0) if config and config.allowance_2_amount else 0
                allowance_3 = float(config.allowance_3_amount or 0) if config and config.allowance_3_amount else 0
                allowance_4 = float(config.allowance_4_amount or 0) if config and config.allowance_4_amount else 0
                total_allowances = allowance_1 + allowance_2 + allowance_3 + allowance_4

                # Get attendance data for the month
                attendance_records = Attendance.query.filter_by(
                    employee_id=emp.id
                ).filter(
                    Attendance.date.between(pay_period_start, pay_period_end)
                ).all()

                attendance_days = len(attendance_records)
                total_ot_hours = sum(float(record.overtime_hours or 0) for record in attendance_records)

                # Calculate OT amount - safely handle None values
                ot_rate = 0
                if config and config.ot_rate_per_hour:
                    ot_rate = float(config.ot_rate_per_hour)
                elif emp.hourly_rate:
                    ot_rate = float(emp.hourly_rate)
                ot_amount = total_ot_hours * ot_rate

                # Calculate gross salary - safely handle None values
                basic_salary = float(emp.basic_salary or 0)
                gross_salary = basic_salary + total_allowances + ot_amount

                # Calculate CPF deductions - safely handle None values
                cpf_rate = float(emp.employee_cpf_rate or 20.0)
                cpf_deduction = gross_salary * (cpf_rate / 100)

                # Calculate net salary
                total_deductions = cpf_deduction
                net_salary = gross_salary - total_deductions

                employee_data.append({
                    'id': emp.id,
                    'employee_id': emp.employee_id,
                    'name': f"{emp.first_name} {emp.last_name}",
                    'basic_salary': basic_salary,
                    'allowance_1': allowance_1,
                    'allowance_2': allowance_2,
                    'allowance_3': allowance_3,
                    'allowance_4': allowance_4,
                    'total_allowances': total_allowances,
                    'ot_hours': total_ot_hours,
                    'ot_rate': ot_rate,
                    'ot_amount': ot_amount,
                    'attendance_days': attendance_days,
                    'gross_salary': gross_salary,
                    'cpf_deduction': cpf_deduction,
                    'total_deductions': total_deductions,
                    'net_salary': net_salary
                })
            except Exception as emp_error:
                # Log the error but continue with other employees
                import logging
                logging.error(f"Error processing employee {emp.id}: {str(emp_error)}")
                continue

        return jsonify({
            'success': True,
            'employees': employee_data,
            'month': month,
            'year': year
        })

    except Exception as e:
        import logging
        logging.error(f"Payroll preview API error: {str(e)}")
        return jsonify({
            'success': False,
            'message': f'Error loading payroll preview: {str(e)}'
        }), 500


@app.route('/payroll/<int:payroll_id>/payslip')
@require_role(['Super Admin', 'Admin', 'HR Manager'])
@require_login
def payroll_payslip(payroll_id):
    """View/download payslip"""
    payroll = Payroll.query.get_or_404(payroll_id)

    # Check permission
    user_role = current_user.role.name if current_user.role else None

    if user_role == 'Employee':
        # Employees can only view their own payslips
        if not (hasattr(current_user, 'employee_profile') and current_user.employee_profile
                and current_user.employee_profile.id == payroll.employee_id):
            flash('You do not have permission to view this payslip.', 'error')
            return redirect(url_for('dashboard'))
    elif user_role in ['HR Manager', 'Admin', 'Super Admin']:
        # HR Manager, Admin and Super Admin: Can view all payslips
        pass  # No restriction - they can see all
    else:
        # Any other role cannot view payslips
        flash('You do not have permission to view this payslip.', 'error')
        return redirect(url_for('dashboard'))

    # Prepare data for template
    employee = payroll.employee
    company = employee.organization

    # Calculate pay date (end of pay period)
    pay_date = payroll.pay_period_end.strftime('%d %b %Y')

    # Prepare earnings data
    earnings = {
        'regular_pay_rate': f"{float(employee.basic_salary):,.2f}",
        'regular_pay_amount': f"{float(payroll.basic_pay):,.2f}",
        'overtime_pay_rate': f"{float(employee.hourly_rate or 0):,.2f}" if employee.hourly_rate else "0.00",
        'overtime_hours': f"{float(payroll.overtime_hours):,.2f}",
        'overtime_amount': f"{float(payroll.overtime_pay):,.2f}",
        'holiday_pay': "0.00",  # Not in current model
        'vacation_pay': "0.00",  # Not in current model
        'others': f"{float(payroll.allowances + payroll.bonuses):,.2f}"
    }

    # Prepare deductions data
    deductions = {
        'income_tax': f"{float(payroll.income_tax):,.2f}",
        'medical': "0.00",  # Not in current model
        'life_insurance': "0.00",  # Not in current model
        'provident_fund': f"{float(payroll.employee_cpf):,.2f}",
        'others': f"{float(payroll.other_deductions):,.2f}"
    }

    # Prepare employee data
    employee_data = {
        'name': f"{employee.first_name} {employee.last_name}",
        'nric': employee.nric,
        'nationality': employee.nationality or 'N/A',
        'designation': employee.designation.name if employee.designation else 'N/A'
    }

    # Prepare company data
    company_data = {
        'name': company.name,
        'address': company.address or 'N/A',
        'uen': company.uen or 'N/A'
    }

    # Prepare payroll summary
    payroll_data = {
        'pay_date': pay_date,
        'total_earnings': f"{float(payroll.gross_pay):,.2f}",
        'total_deductions': f"{float(payroll.employee_cpf + payroll.income_tax + payroll.other_deductions):,.2f}",
        'net_pay': f"{float(payroll.net_pay):,.2f}"
    }

    return render_template('payroll/payslip.html',
                         payroll=payroll_data,
                         employee=employee_data,
                         company=company_data,
                         earnings=earnings,
                         deductions=deductions)


@app.route('/payroll/<int:payroll_id>/download-pdf')
@require_role(['Super Admin', 'Admin', 'HR Manager', 'Employee'])
@require_login
def payroll_download_pdf(payroll_id):
    """Download payslip as PDF (or view as printable HTML)"""

    payroll = Payroll.query.get_or_404(payroll_id)

    # Check permission
    user_role = current_user.role.name if current_user.role else None

    if user_role == 'Employee':
        # Employees can only download their own payslips
        if not (hasattr(current_user, 'employee_profile') and current_user.employee_profile
                and current_user.employee_profile.id == payroll.employee_id):
            return jsonify({'error': 'Permission denied'}), 403
    elif user_role in ['HR Manager', 'Admin', 'Super Admin']:
        # HR Manager, Admin and Super Admin: Can download all payslips
        pass
    else:
        return jsonify({'error': 'Permission denied'}), 403

    try:
        # Prepare data for template
        employee = payroll.employee
        company = employee.organization

        # Calculate pay date (end of pay period)
        pay_date = payroll.pay_period_end.strftime('%d %b %Y')

        # Prepare employee data
        employee_data = {
            'name': f"{employee.first_name} {employee.last_name}",
            'employee_id': employee.employee_id,
            'designation': employee.designation.name if employee.designation else 'N/A',
            'department': employee.department.name if employee.department else 'N/A',
            'nric': employee.nric or 'N/A'
        }

        # Prepare earnings data
        earnings = {
            'regular_pay_rate': f"{float(employee.basic_salary):,.2f}",
            'regular_pay_amount': f"{float(payroll.basic_pay):,.2f}",
            'overtime_pay_rate': f"{float(employee.hourly_rate or 0):,.2f}" if employee.hourly_rate else "0.00",
            'overtime_hours': f"{float(payroll.overtime_hours):,.2f}",
            'overtime_amount': f"{float(payroll.overtime_pay):,.2f}",
            'holiday_pay': "0.00",
            'vacation_pay': "0.00",
            'others': f"{float(payroll.allowances + payroll.bonuses):,.2f}"
        }

        # Prepare deductions data
        deductions = {
            'income_tax': f"{float(payroll.income_tax):,.2f}",
            'medical': "0.00",
            'life_insurance': "0.00",
            'provident_fund': f"{float(payroll.employee_cpf):,.2f}",
            'others': f"{float(payroll.other_deductions):,.2f}"
        }

        # Prepare company data
        company_data = {
            'name': company.name,
            'address': company.address or 'N/A',
            'uen': company.uen or 'N/A'
        }

        # Prepare payroll summary
        payroll_data = {
            'pay_date': pay_date,
            'total_earnings': f"{float(payroll.gross_pay):,.2f}",
            'total_deductions': f"{float(payroll.employee_cpf + payroll.income_tax + payroll.other_deductions):,.2f}",
            'net_pay': f"{float(payroll.net_pay):,.2f}"
        }

        # Render HTML
        html_string = render_template('payroll/payslip.html',
                                     payroll=payroll_data,
                                     employee=employee_data,
                                     company=company_data,
                                     earnings=earnings,
                                     deductions=deductions,
                                     is_printable=True)

        # Return printable HTML view
        # User can print to PDF using Ctrl+P or browser print menu
        return render_template('payroll/payslip_print.html',
                             payroll=payroll_data,
                             employee=employee_data,
                             company=company_data,
                             earnings=earnings,
                             deductions=deductions,
                             can_print=True)

    except Exception as e:
        logging.error(f"Payroll PDF download failed: {str(e)}")
        return jsonify({'error': f'Download failed: {str(e)}'}), 500


@app.route('/payroll/<int:payroll_id>/approve', methods=['POST'])
@require_role(['Super Admin', 'Admin'])
def payroll_approve(payroll_id):
    """Approve payroll record"""
    payroll = Payroll.query.get_or_404(payroll_id)

    try:
        if payroll.status == 'Draft':
            payroll.status = 'Approved'
            db.session.commit()
            return jsonify({'success': True, 'message': 'Payroll approved successfully'}), 200
        else:
            return jsonify({'success': False, 'message': f'Payroll is already {payroll.status}'}), 400
    except Exception as e:
        db.session.rollback()
        return jsonify({'success': False, 'message': str(e)}), 500


# Attendance Management Routes
@app.route('/attendance/list')
@require_login
def attendance_list_view():
    """List attendance records (List View)"""
    page = request.args.get('page', 1, type=int)
    date_filter = request.args.get('date', type=str)
    employee_filter = request.args.get('employee', type=int)

    query = Attendance.query.join(Employee)

    if date_filter:
        filter_date = parse_date(date_filter)
        if filter_date:
            query = query.filter(Attendance.date == filter_date)

    if employee_filter:
        query = query.filter(Attendance.employee_id == employee_filter)

    # Role-based filtering
    if (current_user.role.name if current_user.role else None) in ['User', 'Employee'] and hasattr(current_user, 'employee_profile') and current_user.employee_profile:
        # Employee: Only their own attendance
        employee_id = current_user.employee_profile.id
        query = query.filter(Attendance.employee_id == employee_id)
    elif (current_user.role.name if current_user.role else None) == 'HR Manager' and hasattr(current_user, 'employee_profile') and current_user.employee_profile:
        # Manager: Their own attendance + their team's attendance
        manager_id = current_user.employee_profile.id
        query = query.filter(
            db.or_(
                Attendance.employee_id == manager_id,  # Manager's own attendance
                Employee.manager_id == manager_id      # Team's attendance
            )
        )
    elif (current_user.role.name if current_user.role else None) == 'Admin' and hasattr(current_user, 'employee_profile') and current_user.employee_profile:
        # Admin: Only their own attendance (as per requirement)
        admin_id = current_user.employee_profile.id
        query = query.filter(Attendance.employee_id == admin_id)
    elif (current_user.role.name if current_user.role else None) == 'Super Admin':
        # Super Admin: Can see all attendance records
        pass

    attendance_records = query.order_by(Attendance.date.desc()).paginate(
        page=page, per_page=20, error_out=False)

    # Get employees for filter dropdown based on role
    employees = []
    if (current_user.role.name if current_user.role else None) == 'Super Admin':
        # Super Admin can filter by all employees
        employees = Employee.query.filter_by(is_active=True).order_by(
            Employee.first_name).all()
    elif (current_user.role.name if current_user.role else None) == 'HR Manager' and hasattr(current_user, 'employee_profile') and current_user.employee_profile:
        # Manager can filter by themselves and their team
        manager_id = current_user.employee_profile.id
        employees = Employee.query.filter(
            db.or_(
                Employee.id == manager_id,
                Employee.manager_id == manager_id
            )
        ).filter_by(is_active=True).order_by(Employee.first_name).all()
    
    return render_template('attendance/list.html',
                           attendance_records=attendance_records,
                           employees=employees,
                           date_filter=date_filter,
                           employee_filter=employee_filter)
    

@app.route('/attendance/mark', methods=['GET', 'POST'])
@require_login
def attendance_mark():
    """Mark attendance (for employees)"""
    from pytz import timezone, utc

    if request.method == 'POST':
        try:
            if not hasattr(
                    current_user,
                    'employee_profile') or not current_user.employee_profile:
                flash('Employee profile required for attendance marking',
                      'error')
                return redirect(url_for('dashboard'))
            
            # Get employee's timezone, default to UTC
            employee_tz_str = current_user.employee_profile.timezone or 'UTC'
            employee_tz = timezone(employee_tz_str)
            
            # Get current time in UTC and employee's local date
            now_utc = datetime.now(utc)
            today = now_utc.astimezone(employee_tz).date()
            employee_id = current_user.employee_profile.id

            # Check if already marked today
            existing = Attendance.query.filter_by(employee_id=employee_id,
                                                  date=today).first()

            action = request.form.get(
                'action')  # clock_in, clock_out, break_start, break_end
            current_time = now_utc.time()

            if action == 'clock_in':
                # Check for incomplete attendance from previous day(s)
                yesterday = today - timedelta(days=1)
                incomplete_attendance = Attendance.query.filter(
                    Attendance.employee_id == employee_id, Attendance.date
                    < today, Attendance.clock_out.is_(None)).order_by(
                        Attendance.date.desc()).first()

                if incomplete_attendance:
                    # Auto-complete previous day with default 6PM clock out
                    default_clock_out = time(18, 0)  # 6:00 PM
                    incomplete_attendance.clock_out = default_clock_out

                    # Calculate hours for the incomplete day
                    clock_in_dt = datetime.combine(
                        incomplete_attendance.date,
                        incomplete_attendance.clock_in)
                    clock_out_dt = datetime.combine(incomplete_attendance.date,
                                                    default_clock_out)
                    total_seconds = (clock_out_dt -
                                     clock_in_dt).total_seconds()

                    # Subtract break time if applicable
                    if incomplete_attendance.break_start and incomplete_attendance.break_end:
                        break_start_dt = datetime.combine(
                            incomplete_attendance.date,
                            incomplete_attendance.break_start)
                        break_end_dt = datetime.combine(
                            incomplete_attendance.date,
                            incomplete_attendance.break_end)
                        break_seconds = (break_end_dt -
                                         break_start_dt).total_seconds()
                        total_seconds -= break_seconds

                    total_hours = total_seconds / 3600

                    # Standard work day is 8 hours
                    if total_hours > 8:
                        incomplete_attendance.regular_hours = 8
                        incomplete_attendance.overtime_hours = total_hours - 8
                    else:
                        incomplete_attendance.regular_hours = total_hours
                        incomplete_attendance.overtime_hours = 0

                    incomplete_attendance.total_hours = total_hours
                    incomplete_attendance.notes = f"Auto-completed: Forgot to clock out on {incomplete_attendance.date.strftime('%Y-%m-%d')}"

                    flash(
                        f'Previous incomplete attendance for {incomplete_attendance.date.strftime("%B %d")} has been auto-completed with 6:00 PM clock out.',
                        'info')

                if not existing:
                    # Create new attendance record
                    attendance = Attendance()
                    attendance.employee_id = employee_id
                    attendance.date = today
                    attendance.clock_in = current_time
                    attendance.status = 'Present'

                    # Get location if provided
                    lat = request.form.get('latitude')
                    lng = request.form.get('longitude')
                    if lat and lng:
                        attendance.location_lat = lat
                        attendance.location_lng = lng

                    db.session.add(attendance)
                    flash('Clocked in successfully', 'success')
                else:
                    flash('Already clocked in for today', 'warning')
            elif existing:
                # Update existing record
                if action == 'clock_out':
                    existing.clock_out = current_time
                    # Calculate hours
                    if existing.clock_in:
                        clock_in_dt = datetime.combine(today,
                                                       existing.clock_in)
                        clock_out_dt = datetime.combine(today, current_time)
                        total_seconds = (clock_out_dt -
                                         clock_in_dt).total_seconds()

                        # Subtract break time if applicable
                        if existing.break_start and existing.break_end:
                            break_start_dt = datetime.combine(
                                today, existing.break_start)
                            break_end_dt = datetime.combine(
                                today, existing.break_end)
                            break_seconds = (break_end_dt -
                                             break_start_dt).total_seconds()
                            total_seconds -= break_seconds

                        total_hours = total_seconds / 3600

                        # Standard work day is 8 hours
                        if total_hours > 8:
                            existing.regular_hours = 8
                            existing.overtime_hours = total_hours - 8
                        else:
                            existing.regular_hours = total_hours
                            existing.overtime_hours = 0

                        existing.total_hours = total_hours

                    flash('Clocked out successfully', 'success')

                elif action == 'break_start':
                    existing.break_start = current_time
                    flash('Break started', 'success')

                elif action == 'break_end':
                    existing.break_end = current_time
                    flash('Break ended', 'success')
            else:
                # No existing record found for break/clock_out actions
                if action in ['break_start', 'break_end', 'clock_out']:
                    flash(
                        'Please clock in first before performing this action',
                        'warning')
                    return redirect(url_for('attendance_mark'))

            db.session.commit()

        except Exception as e:
            db.session.rollback()
            flash(f'Error marking attendance: {str(e)}', 'error')

    # Get today's attendance record
    today_attendance = None
    employee_timezone = 'UTC'  # Default timezone
    if hasattr(current_user,
               'employee_profile') and current_user.employee_profile:
        # Get employee's timezone and calculate their current date
        employee_timezone = current_user.employee_profile.timezone or 'UTC'
        from pytz import timezone, utc
        employee_tz_obj = timezone(employee_timezone)
        employee_today = datetime.now(utc).astimezone(employee_tz_obj).date()

        today_attendance = Attendance.query.filter_by(
            employee_id=current_user.employee_profile.id,
            date=employee_today).first()
    else:
        flash(
            'You need an employee profile to mark attendance. Contact your administrator.',
            'warning')

    return render_template('attendance/form.html',
                           today_attendance=today_attendance,
                           employee_timezone=employee_timezone)


@app.route('/attendance/correct/<int:attendance_id>', methods=['GET', 'POST'])
@require_role(['Super Admin', 'Admin', 'HR Manager'])
def attendance_correct(attendance_id):
    """Correct incomplete attendance records (Manager only)"""
    attendance = Attendance.query.get_or_404(attendance_id)

    # Check if manager can access this employee's record
    if (current_user.role.name if current_user.role else None) == 'HR Manager':
        if not (hasattr(current_user, 'employee_profile') and current_user.employee_profile) or \
           attendance.employee.manager_id != current_user.employee_profile.id:
            flash('Access denied', 'error')
            return redirect(url_for('attendance_list_view'))

    if request.method == 'POST':
        try:
            # Update attendance record
            clock_out_str = request.form.get('clock_out')
            if clock_out_str:
                attendance.clock_out = datetime.strptime(
                    clock_out_str, '%H:%M').time()

                # Recalculate hours
                if attendance.clock_in:
                    clock_in_dt = datetime.combine(attendance.date,
                                                   attendance.clock_in)
                    clock_out_dt = datetime.combine(attendance.date, attendance.clock_out)
                    total_seconds = (clock_out_dt - clock_in_dt).total_seconds()

                    # Subtract break time if applicable
                    if attendance.break_start and attendance.break_end:
                        break_start_dt = datetime.combine(
                            attendance.date, attendance.break_start)
                        break_end_dt = datetime.combine(
                            attendance.date, attendance.break_end)
                        break_seconds = (break_end_dt - break_start_dt).total_seconds()
                        total_seconds -= break_seconds

                    total_hours = total_seconds / 3600

                    # Standard work day is 8 hours
                    if total_hours > 8:
                        attendance.regular_hours = 8
                        attendance.overtime_hours = total_hours - 8
                    else:
                        attendance.regular_hours = total_hours
                        attendance.overtime_hours = 0

                    attendance.total_hours = total_hours

            # Add correction note
            correction_note = request.form.get('notes', '')
            corrector_name = current_user.full_name  # Use property that gets name from employee profile
            if attendance.notes:
                attendance.notes += f"\nCorrected by {corrector_name}: {correction_note}"
            else:
                attendance.notes = f"Corrected by {corrector_name}: {correction_note}"

            db.session.commit()
            flash('Attendance record corrected successfully', 'success')
            return redirect(url_for('attendance_list_view'))

        except Exception as e:
            db.session.rollback()
            flash(f'Error correcting attendance: {str(e)}', 'error')

    return render_template('attendance/correct.html', attendance=attendance)


def auto_complete_incomplete_attendance():
    """Auto-complete attendance records that are still incomplete after 24 hours"""
    yesterday = date.today() - timedelta(days=1)

    # Find all incomplete attendance records from yesterday
    incomplete_records = Attendance.query.filter(
        Attendance.date == yesterday, Attendance.clock_out.is_(None)).all()

    for record in incomplete_records:
        # Auto-complete with 6 PM clock out
        default_clock_out = time(18, 0)
        record.clock_out = default_clock_out

        # Calculate hours
        clock_in_dt = datetime.combine(record.date, record.clock_in)
        clock_out_dt = datetime.combine(record.date, default_clock_out)
        total_seconds = (clock_out_dt - clock_in_dt).total_seconds()

        # Subtract break time if applicable
        if record.break_start and record.break_end:
            break_start_dt = datetime.combine(record.date, record.break_start)
            break_end_dt = datetime.combine(record.date, record.break_end)
            break_seconds = (break_end_dt - break_start_dt).total_seconds()
            total_seconds -= break_seconds

        total_hours = total_seconds / 3600

        # Standard work day is 8 hours
        if total_hours > 8:
            record.regular_hours = 8
            record.overtime_hours = total_hours - 8
        else:
            record.regular_hours = total_hours
            record.overtime_hours = 0

        record.total_hours = total_hours
        record.notes = f"Auto-completed by system: Forgot to clock out on {record.date.strftime('%Y-%m-%d')}"

    if incomplete_records:
        db.session.commit()
        print(
            f"Auto-completed {len(incomplete_records)} incomplete attendance records"
        )


@app.route('/attendance/incomplete')
@require_role(['Super Admin', 'Admin', 'HR Manager'])
def attendance_incomplete():
    """View incomplete attendance records that need correction"""
    # Find incomplete attendance records from the last 7 days
    week_ago = date.today() - timedelta(days=7)

    query = Attendance.query.filter(
        Attendance.date >= week_ago,
        Attendance.clock_out.is_(None)).join(Employee)

    # Role-based filtering
    if (current_user.role.name if current_user.role else None) == 'HR Manager' and hasattr(current_user,
                                                  'employee_profile') and current_user.employee_profile:
        query = query.filter(
            Employee.organization_id == current_user.organization_id)

    incomplete_records = query.order_by(Attendance.date.desc()).all()

    return render_template('attendance/incomplete.html',
                           incomplete_records=incomplete_records)


@app.route('/attendance/bulk', methods=['GET', 'POST'])
@require_role(['Super Admin', 'Admin', 'HR Manager'])
def attendance_bulk_manage():
    """Bulk attendance management - mark employees as absent for a specific date"""
    selected_date = request.args.get('date') or request.form.get('date')
    if not selected_date:
        selected_date = date.today().strftime('%Y-%m-%d')

    try:
        filter_date = datetime.strptime(selected_date, '%Y-%m-%d').date()
    except ValueError:
        flash('Invalid date format', 'error')
        filter_date = date.today()
        selected_date = filter_date.strftime('%Y-%m-%d')

    if request.method == 'POST':
        try:
            # Get list of employee IDs marked as absent
            absent_employee_ids = request.form.getlist('absent_employees')
            absent_employee_ids = [int(emp_id) for emp_id in absent_employee_ids if emp_id.isdigit()]

            # Get all employees based on role permissions
            employees_query = Employee.query.filter_by(is_active=True)

            # Apply role-based filtering
            if (current_user.role.name if current_user.role else None) == 'HR Manager' and hasattr(current_user, 'employee_profile') and current_user.employee_profile:
                # Manager: Can manage their team + themselves
                manager_id = current_user.employee_profile.id
                employees_query = employees_query.filter(
                    db.or_(
                        Employee.id == manager_id,
                        Employee.manager_id == manager_id
                    )
                )

            all_employees = employees_query.all()

            # Ensure attendance records exist for all employees for this date
            create_daily_attendance_records(filter_date, all_employees)

            # Update attendance status for all employees
            for employee in all_employees:
                attendance = Attendance.query.filter_by(
                    employee_id=employee.id,
                    date=filter_date
                ).first()

                if attendance:
                    if employee.id in absent_employee_ids:
                        attendance.status = 'Absent'
                        attendance.remarks = f'Marked absent by {current_user.full_name}'  # Use property that gets name from employee profile
                        # Clear time fields for absent employees
                        attendance.clock_in = None
                        attendance.clock_out = None
                        attendance.break_start = None
                        attendance.break_end = None
                        attendance.regular_hours = 0
                        attendance.overtime_hours = 0
                        attendance.total_hours = 0
                    else:
                        attendance.status = 'Present'
                        # For present employees, set default 8 hours if not manually clocked
                        if not attendance.clock_in and not attendance.clock_out:
                            attendance.regular_hours = 8
                            attendance.total_hours = 8
                            attendance.overtime_hours = 0

            db.session.commit()

            present_count = len(all_employees) - len(absent_employee_ids)
            absent_count = len(absent_employee_ids)

            flash(f'Attendance updated for {filter_date.strftime("%B %d, %Y")}: {present_count} Present, {absent_count} Absent', 'success')

        except Exception as e:
            db.session.rollback()
            flash(f'Error updating attendance: {str(e)}', 'error')

    # Get employees and their attendance for the selected date
    employees_query = Employee.query.filter_by(is_active=True)

    # Apply role-based filtering for display
    if (current_user.role.name if current_user.role else None) == 'HR Manager' and hasattr(current_user, 'employee_profile') and current_user.employee_profile:
        manager_id = current_user.employee_profile.id
        employees_query = employees_query.filter(
            db.or_(
                Employee.id == manager_id,
                Employee.manager_id == manager_id
            )
        )

    employees = employees_query.order_by(Employee.first_name, Employee.last_name).all()

    # Ensure attendance records exist for all employees for this date
    create_daily_attendance_records(filter_date, employees)

    # Get attendance records for the selected date
    attendance_records = {}
    for employee in employees:
        attendance = Attendance.query.filter_by(
            employee_id=employee.id,
            date=filter_date
        ).first()
        attendance_records[employee.id] = attendance

    return render_template('attendance/bulk_manage.html',
                         employees=employees,
                         attendance_records=attendance_records,
                         selected_date=selected_date,
                         filter_date=filter_date,
                         date=date)


def create_daily_attendance_records(target_date, employees=None):
    """Create attendance records for all active employees for a specific date"""
    if employees is None:
        employees = Employee.query.filter_by(is_active=True).all()

    created_count = 0
    for employee in employees:
        # Check if attendance record already exists
        existing = Attendance.query.filter_by(
            employee_id=employee.id,
            date=target_date
        ).first()

        if not existing:
            # Create new attendance record with default Present status
            attendance = Attendance()
            attendance.employee_id = employee.id
            attendance.date = target_date
            attendance.status = 'Present'
            attendance.regular_hours = 8  # Default 8 hours for present employees
            attendance.total_hours = 8
            attendance.overtime_hours = 0
            attendance.remarks = 'Auto-generated attendance record'

            db.session.add(attendance)
            created_count += 1

    if created_count > 0:
        db.session.commit()
        print(f"Created {created_count} attendance records for {target_date}")

    return created_count


def auto_create_daily_attendance():
    """Auto-create attendance records for all active employees for today"""
    today = date.today()
    employees = Employee.query.filter_by(is_active=True).all()
    return create_daily_attendance_records(today, employees)


@app.route('/attendance/auto-create', methods=['POST'])
@require_role(['Super Admin', 'Admin'])
def attendance_auto_create():
    """Manual trigger for creating daily attendance records - useful for Render deployment"""
    try:
        target_date_str = request.form.get('date')
        if target_date_str:
            target_date = datetime.strptime(target_date_str, '%Y-%m-%d').date()
        else:
            target_date = date.today()

        # Get all active employees
        employees = Employee.query.filter_by(is_active=True).all()

        # Create attendance records
        created_count = create_daily_attendance_records(target_date, employees)

        if created_count > 0:
            flash(f'Successfully created attendance records for {created_count} employees on {target_date}', 'success')
        else:
            flash(f'Attendance records already exist for all employees on {target_date}', 'info')

    except ValueError:
        flash('Invalid date format. Please use YYYY-MM-DD format.', 'error')
    except Exception as e:
        flash(f'Error creating attendance records: {str(e)}', 'error')

    return redirect(url_for('attendance_bulk_manage'))
    
@app.route('/attendance')
@require_login
def attendance_calendar():
    """Render the attendance calendar view."""
    # Default to the current user if not an admin
    default_employee_id = ''
    if hasattr(current_user, 'employee_profile') and current_user.employee_profile:
        default_employee_id = current_user.employee_profile.id

    # Get employees for filter dropdown if user has permission
    employees = []
    user_role = current_user.role.name if current_user.role else None

    if user_role in ['Super Admin', 'Admin']:
        employees = Employee.query.filter_by(is_active=True).order_by(Employee.first_name).all()
    elif user_role == 'HR Manager' and hasattr(current_user, 'employee_profile') and current_user.employee_profile:
        # HR Manager can see all employees in their organization
        if current_user.employee_profile.organization_id:
            employees = Employee.query.filter(
                Employee.organization_id == current_user.employee_profile.organization_id,
                Employee.is_active == True
            ).order_by(Employee.first_name).all()
    
    return render_template('attendance/calendar.html', 
                           employees=employees,
                           default_employee_id=default_employee_id)


@app.route('/api/attendance/calendar-data')
@require_login
def api_attendance_calendar_data():
    """API endpoint to fetch attendance data for the calendar."""
    try:
        employee_id = request.args.get('employee_id', type=int)
        start_str = request.args.get('start')
        end_str = request.args.get('end')

        if not employee_id:
            return jsonify({'error': 'Employee ID is required'}), 400

        # Permission check
        user_role = current_user.role.name if current_user.role else None
        if user_role in ['User', 'Employee']:
            if not (hasattr(current_user, 'employee_profile') and current_user.employee_profile and current_user.employee_profile.id == employee_id):
                return jsonify({'error': 'Permission denied'}), 403
        elif user_role == 'HR Manager':
            employee_to_view = Employee.query.get(employee_id)
            if not (hasattr(current_user, 'employee_profile') and current_user.employee_profile and employee_to_view and employee_to_view.organization_id == current_user.employee_profile.organization_id):
                 return jsonify({'error': 'Permission denied'}), 403

        start_date = datetime.fromisoformat(start_str.split('T')[0]).date()
        end_date = datetime.fromisoformat(end_str.split('T')[0]).date()

        # Fetch attendance and approved leaves for the date range
        attendance_records = Attendance.query.filter(
            Attendance.employee_id == employee_id,
            Attendance.date.between(start_date, end_date)
        ).all()

        leave_records = Leave.query.filter(
            Leave.employee_id == employee_id,
            Leave.status == 'Approved',
            Leave.start_date <= end_date,
            Leave.end_date >= start_date
        ).all()

        # Process data into a dictionary for quick lookup, prioritizing leaves over attendance
        events_dict = {}

        # First, add leave records
        for leave in leave_records:
            current_date = leave.start_date
            while current_date <= leave.end_date:
                if start_date <= current_date <= end_date:
                    events_dict[current_date] = {
                        'date': current_date.isoformat(),
                        'status': 'Leave',
                        'leave_type': leave.leave_type,
                        'remarks': leave.reason or ''
                    }
                current_date += timedelta(days=1)

        # Then, add attendance records, only if a leave is not already on that day
        for record in attendance_records:
            if record.date not in events_dict:
                events_dict[record.date] = {
                    'date': record.date.isoformat(),
                    'status': record.status,
                    'clock_in': record.clock_in.strftime('%H:%M') if record.clock_in else None,
                    'clock_out': record.clock_out.strftime('%H:%M') if record.clock_out else None,
                    'total_hours': f"{record.total_hours:.2f}" if record.total_hours is not None else '0.00',
                    'remarks': record.remarks or record.notes or ''
                }

        return jsonify(list(events_dict.values()))

    except Exception as e:
        logging.error(f"Error fetching calendar data: {e}")
        return jsonify({'error': 'An internal error occurred', 'details': str(e)}), 500


@app.route('/api/attendance/auto-create', methods=['POST'])
def api_attendance_auto_create():
    """API endpoint for creating daily attendance records - for external cron services"""
    try:
        # Simple API key authentication (you should set this in environment variables)
        api_key = request.headers.get('X-API-Key') or request.form.get('api_key')
        expected_api_key = os.environ.get('ATTENDANCE_API_KEY', 'your-secret-api-key-here')

        if api_key != expected_api_key:
            return {'error': 'Invalid API key'}, 401

        target_date_str = request.form.get('date') or request.json.get('date') if request.is_json else None
        if target_date_str:
            target_date = datetime.strptime(target_date_str, '%Y-%m-%d').date()
        else:
            target_date = date.today()

        # Get all active employees
        employees = Employee.query.filter_by(is_active=True).all()

        # Create attendance records
        created_count = create_daily_attendance_records(target_date, employees)

        return {
            'success': True,
            'message': f'Created {created_count} attendance record(s).'
        }
    except Exception as e:
<<<<<<< HEAD
        return {'error': f'Error creating attendance records: {str(e)}'}, 500


# Leave Management Routes have been moved to routes_leave.py
# See routes_leave.py for leave_list, leave_request, leave_edit, leave_approve


# Claims Management Routes
@app.route('/claims')
@require_login
def claims_list():
    """List expense claims"""
    page = request.args.get('page', 1, type=int)
    status_filter = request.args.get('status', '', type=str)
    
    query = Claim.query
    
    # Filter by role/user
    current_role = current_user.role.name if current_user.role else None
    if current_role == 'Employee' and hasattr(current_user, 'employee_profile'):
        query = query.filter_by(employee_id=current_user.employee_profile.id)
    elif current_role not in ['Super Admin', 'Admin', 'Manager', 'HR Manager', 'Tenant Admin']:
        # Non-admin users can only see their own claims
        if hasattr(current_user, 'employee_profile'):
            query = query.filter_by(employee_id=current_user.employee_profile.id)
    
    # Apply status filter if provided
    if status_filter:
        query = query.filter_by(status=status_filter)
    
    # Pagination
    claims = query.paginate(page=page, per_page=10)
    
    return render_template('claims/claims_list.html', claims=claims, status_filter=status_filter)

@app.route('/claims/add', methods=['GET', 'POST'])
@require_login
def claim_add():
    """Add a new expense claim"""
    if request.method == 'POST':
        try:
            # Get current user's employee profile
            if not hasattr(current_user, 'employee_profile') or not current_user.employee_profile:
                flash('Employee profile not found', 'error')
                return redirect(url_for('claims_list'))
            
            from datetime import datetime
            claim = Claim(
                employee_id=current_user.employee_profile.id,
                claim_type=request.form.get('claim_type'),
                amount=float(request.form.get('amount', 0)),
                claim_date=datetime.strptime(request.form.get('claim_date'), '%Y-%m-%d').date(),
                receipt_number=request.form.get('receipt_number'),
                description=request.form.get('description'),
                status='Pending'
            )
            
            db.session.add(claim)
            db.session.commit()
            
            flash('Claim submitted successfully!', 'success')
            return redirect(url_for('claims_list'))
        except Exception as e:
            db.session.rollback()
            flash(f'Error submitting claim: {str(e)}', 'error')
    
    return render_template('claims/form.html')


# Alias for backward compatibility with templates
@app.route('/claims/submit', methods=['GET', 'POST'])
@require_login
def claims_submit():
    """Submit a new expense claim (alias for claim_add)"""
    return claim_add()
=======
        logging.error(f"Error creating attendance records: {e}")
        return {'success': False, 'error': str(e)}, 500
>>>>>>> 0c32e06e
<|MERGE_RESOLUTION|>--- conflicted
+++ resolved
@@ -1559,7 +1559,7 @@
             pay_period_end = date(year, month, last_day)
 
             generated_count = 0
-            updated_count = 0
+            skipped_count = 0
 
             for emp_id in selected_employees:
                 employee = Employee.query.get(int(emp_id))
@@ -1571,6 +1571,10 @@
                     employee_id=employee.id,
                     pay_period_start=pay_period_start,
                     pay_period_end=pay_period_end).first()
+
+                if existing:
+                    skipped_count += 1
+                    continue
 
                 # Get payroll config
                 config = employee.payroll_config
@@ -2803,10 +2807,14 @@
 
         return {
             'success': True,
-            'message': f'Created {created_count} attendance record(s).'
-        }
+            'message': f'Created attendance records for {created_count} employees on {target_date}',
+            'date': target_date.strftime('%Y-%m-%d'),
+            'created_count': created_count
+        }, 200
+
+    except ValueError:
+        return {'error': 'Invalid date format. Please use YYYY-MM-DD format.'}, 400
     except Exception as e:
-<<<<<<< HEAD
         return {'error': f'Error creating attendance records: {str(e)}'}, 500
 
 
@@ -2882,7 +2890,3 @@
 def claims_submit():
     """Submit a new expense claim (alias for claim_add)"""
     return claim_add()
-=======
-        logging.error(f"Error creating attendance records: {e}")
-        return {'success': False, 'error': str(e)}, 500
->>>>>>> 0c32e06e
